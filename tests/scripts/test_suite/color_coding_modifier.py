--- conflicted
+++ resolved
@@ -30,19 +30,9 @@
 
 print(node.compute().particle_properties.color.array)
 
-<<<<<<< HEAD
 modifier.particle_property = "Position.X"
 node.compute()
 
-modifier = ColorCodingModifier(
-    particle_property="Position.Z",
-    start_value=0.0,
-    end_value=0.0,
-    only_selected=True,
-    gradient=ColorCodingModifier.Grayscale()
-)
-print(modifier)
-=======
 modifier = ColorCodingModifier(
     particle_property = "Position.Z",
     bond_property = "Length",
@@ -51,5 +41,4 @@
     only_selected = True,
     gradient = ColorCodingModifier.Grayscale(),
     assign_to = ColorCodingModifier.AssignmentMode.Bonds
-)
->>>>>>> 35897008
+)
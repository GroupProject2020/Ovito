///////////////////////////////////////////////////////////////////////////////
//
//  Copyright (2013) Alexander Stukowski
//
//  This file is part of OVITO (Open Visualization Tool).
//
//  OVITO is free software; you can redistribute it and/or modify
//  it under the terms of the GNU General Public License as published by
//  the Free Software Foundation; either version 2 of the License, or
//  (at your option) any later version.
//
//  OVITO is distributed in the hope that it will be useful,
//  but WITHOUT ANY WARRANTY; without even the implied warranty of
//  MERCHANTABILITY or FITNESS FOR A PARTICULAR PURPOSE.  See the
//  GNU General Public License for more details.
//
//  You should have received a copy of the GNU General Public License
//  along with this program.  If not, see <http://www.gnu.org/licenses/>.
//
///////////////////////////////////////////////////////////////////////////////

#include <core/Core.h>
#include <core/viewport/ViewportConfiguration.h>
#include <core/viewport/Viewport.h>
#include <core/rendering/viewport/ViewportSceneRenderer.h>

namespace Ovito {

IMPLEMENT_SERIALIZABLE_OVITO_OBJECT(Core, ViewportConfiguration, RefTarget);
DEFINE_FLAGS_VECTOR_REFERENCE_FIELD(ViewportConfiguration, _viewports, "Viewports", Viewport, PROPERTY_FIELD_NO_UNDO|PROPERTY_FIELD_ALWAYS_CLONE)
DEFINE_FLAGS_REFERENCE_FIELD(ViewportConfiguration, _activeViewport, "ActiveViewport", Viewport, PROPERTY_FIELD_NO_UNDO)
DEFINE_FLAGS_REFERENCE_FIELD(ViewportConfiguration, _maximizedViewport, "MaximizedViewport", Viewport, PROPERTY_FIELD_NO_UNDO)

/******************************************************************************
* Constructor.
******************************************************************************/
ViewportConfiguration::ViewportConfiguration(DataSet* dataset) : RefTarget(dataset)
{
	INIT_PROPERTY_FIELD(ViewportConfiguration::_viewports);
	INIT_PROPERTY_FIELD(ViewportConfiguration::_activeViewport);
	INIT_PROPERTY_FIELD(ViewportConfiguration::_maximizedViewport);
}

/******************************************************************************
* Is called when the value of a reference field of this RefMaker changes.
******************************************************************************/
void ViewportConfiguration::referenceReplaced(const PropertyFieldDescriptor& field, RefTarget* oldTarget, RefTarget* newTarget)
{
	if(field == PROPERTY_FIELD(ViewportConfiguration::_activeViewport)) {
		activeViewportChanged(_activeViewport);
	}
	else if(field == PROPERTY_FIELD(ViewportConfiguration::_maximizedViewport)) {
		maximizedViewportChanged(_maximizedViewport);
	}
	RefTarget::referenceReplaced(field, oldTarget, newTarget);
}

/******************************************************************************
* This flags all viewports for redrawing.
******************************************************************************/
void ViewportConfiguration::updateViewports()
{
	// Ignore update request that are made during an update.
	if(isRendering())
		return;

	// Check if viewport updates are suppressed.
	if(_viewportSuspendCount > 0) {
		_viewportsNeedUpdate = true;
		return;
	}
	_viewportsNeedUpdate = false;

	for(Viewport* vp : viewports())
		vp->updateViewport();
}

/******************************************************************************
* This immediately redraws the viewports reflecting all
* changes made to the scene.
******************************************************************************/
void ViewportConfiguration::processViewportUpdates()
{
	if(isSuspended())
		return;

	for(Viewport* vp : viewports())
		vp->processUpdateRequest();
}

/******************************************************************************
* Return true if there is currently a rendering operation going on.
* No new windows or dialogs should be shown during this phase
* to prevent an infinite update loop.
******************************************************************************/
bool ViewportConfiguration::isRendering() const
{
	// Check if any of the viewport windows is rendering.
	for(Viewport* vp : viewports())
		if(vp->isRendering()) return true;

	return false;
}

/******************************************************************************
* This will resume redrawing of the viewports after a call to suspendViewportUpdates().
******************************************************************************/
void ViewportConfiguration::resumeViewportUpdates()
{
	OVITO_ASSERT(_viewportSuspendCount > 0);
	_viewportSuspendCount--;
	if(_viewportSuspendCount == 0 && _viewportsNeedUpdate)
		updateViewports();
}
<<<<<<< HEAD
=======

/******************************************************************************
* Returns the renderer to be used for rendering the interactive viewports.
******************************************************************************/
ViewportSceneRenderer* ViewportConfiguration::viewportRenderer()
{
	if(!_viewportRenderer)
		_viewportRenderer = new ViewportSceneRenderer();
	return _viewportRenderer.get();
}

>>>>>>> 94a55d3d

};<|MERGE_RESOLUTION|>--- conflicted
+++ resolved
@@ -112,8 +112,6 @@
 	if(_viewportSuspendCount == 0 && _viewportsNeedUpdate)
 		updateViewports();
 }
-<<<<<<< HEAD
-=======
 
 /******************************************************************************
 * Returns the renderer to be used for rendering the interactive viewports.
@@ -125,6 +123,5 @@
 	return _viewportRenderer.get();
 }
 
->>>>>>> 94a55d3d
 
 };
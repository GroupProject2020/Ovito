///////////////////////////////////////////////////////////////////////////////
//
//  Copyright (2013) Alexander Stukowski
//
//  This file is part of OVITO (Open Visualization Tool).
//
//  OVITO is free software; you can redistribute it and/or modify
//  it under the terms of the GNU General Public License as published by
//  the Free Software Foundation; either version 2 of the License, or
//  (at your option) any later version.
//
//  OVITO is distributed in the hope that it will be useful,
//  but WITHOUT ANY WARRANTY; without even the implied warranty of
//  MERCHANTABILITY or FITNESS FOR A PARTICULAR PURPOSE.  See the
//  GNU General Public License for more details.
//
//  You should have received a copy of the GNU General Public License
//  along with this program.  If not, see <http://www.gnu.org/licenses/>.
//
///////////////////////////////////////////////////////////////////////////////

#include <core/Core.h>
#include <core/viewport/Viewport.h>
#include <core/scene/ObjectNode.h>
#include <core/gui/properties/FloatParameterUI.h>
#include <core/gui/properties/BooleanRadioButtonParameterUI.h>
#include <core/gui/properties/VariantComboBoxParameterUI.h>
#include <core/rendering/RenderSettings.h>
#include <core/rendering/SceneRenderer.h>
#include <core/scene/objects/helpers/TargetObject.h>
#include "CameraObject.h"
#include "moc_AbstractCameraObject.cpp"

namespace Ovito {

IMPLEMENT_SERIALIZABLE_OVITO_OBJECT(Core, AbstractCameraObject, SceneObject);
IMPLEMENT_SERIALIZABLE_OVITO_OBJECT(Core, CameraObject, AbstractCameraObject);
IMPLEMENT_SERIALIZABLE_OVITO_OBJECT(Core, CameraDisplayObject, DisplayObject);
IMPLEMENT_OVITO_OBJECT(Core, CameraObjectEditor, PropertiesEditor);
SET_OVITO_OBJECT_EDITOR(CameraObject, CameraObjectEditor);
DEFINE_PROPERTY_FIELD(CameraObject, _isPerspective, "IsPerspective");
DEFINE_REFERENCE_FIELD(CameraObject, _fov, "FOV", Controller);
DEFINE_REFERENCE_FIELD(CameraObject, _zoom, "Zoom", Controller);
SET_PROPERTY_FIELD_LABEL(CameraObject, _isPerspective, "Perspective projection");
SET_PROPERTY_FIELD_LABEL(CameraObject, _fov, "FOV angle");
SET_PROPERTY_FIELD_LABEL(CameraObject, _zoom, "FOV size");
SET_PROPERTY_FIELD_UNITS(CameraObject, _fov, AngleParameterUnit);
SET_PROPERTY_FIELD_UNITS(CameraObject, _zoom, WorldParameterUnit);

/******************************************************************************
* Constructs a camera object.
******************************************************************************/
CameraObject::CameraObject(DataSet* dataset) : AbstractCameraObject(dataset), _isPerspective(true)
{
	INIT_PROPERTY_FIELD(CameraObject::_isPerspective);
	INIT_PROPERTY_FIELD(CameraObject::_fov);
	INIT_PROPERTY_FIELD(CameraObject::_zoom);

	_fov = ControllerManager::instance().createFloatController(dataset);
	_fov->setFloatValue(0, FLOATTYPE_PI/4.0);
	_zoom = ControllerManager::instance().createFloatController(dataset);
	_zoom->setFloatValue(0, 200);

	addDisplayObject(new CameraDisplayObject(dataset));
}

/******************************************************************************
* Asks the object for its validity interval at the given time.
******************************************************************************/
TimeInterval CameraObject::objectValidity(TimePoint time)
{
	TimeInterval interval = TimeInterval::infinite();
	if(isPerspective() && _fov) interval.intersect(_fov->validityInterval(time));
	if(!isPerspective() && _zoom) interval.intersect(_zoom->validityInterval(time));
	return interval;
}

/******************************************************************************
* Fills in the missing fields of the camera view descriptor structure.
******************************************************************************/
void CameraObject::projectionParameters(TimePoint time, ViewProjectionParameters& params)
{
	// Transform scene bounding box to camera space.
	Box3 bb = params.boundingBox.transformed(params.viewMatrix).centerScale(1.01);

	// Compute projection matrix.
	params.isPerspective = isPerspective();
	if(params.isPerspective) {
		if(bb.minc.z() < -FLOATTYPE_EPSILON) {
			params.zfar = -bb.minc.z();
			params.znear = std::max(-bb.maxc.z(), params.zfar * 1e-4f);
		}
		else {
			params.zfar = std::max(params.boundingBox.size().length(), FloatType(1));
			params.znear = params.zfar * 1e-4f;
		}
		params.zfar = std::max(params.zfar, params.znear * 1.01f);

		// Get the camera angle.
		params.fieldOfView = _fov->getFloatValue(time, params.validityInterval);
		if(params.fieldOfView < FLOATTYPE_EPSILON) params.fieldOfView = FLOATTYPE_EPSILON;
		if(params.fieldOfView > FLOATTYPE_PI - FLOATTYPE_EPSILON) params.fieldOfView = FLOATTYPE_PI - FLOATTYPE_EPSILON;

		params.projectionMatrix = Matrix4::perspective(params.fieldOfView, 1.0f / params.aspectRatio, params.znear, params.zfar);
	}
	else {
		if(!bb.isEmpty()) {
			params.znear = -bb.maxc.z();
			params.zfar  = std::max(-bb.minc.z(), params.znear + 1.0f);
		}
		else {
			params.znear = 1;
			params.zfar = 100;
		}

		// Get the camera zoom.
		params.fieldOfView = _zoom->getFloatValue(time, params.validityInterval);
		if(params.fieldOfView < FLOATTYPE_EPSILON) params.fieldOfView = FLOATTYPE_EPSILON;

		params.projectionMatrix = Matrix4::ortho(-params.fieldOfView / params.aspectRatio, params.fieldOfView / params.aspectRatio,
							-params.fieldOfView, params.fieldOfView, params.znear, params.zfar);
	}
	params.inverseProjectionMatrix = params.projectionMatrix.inverse();
}

/******************************************************************************
* Returns the field of view of the camera.
******************************************************************************/
FloatType CameraObject::fieldOfView(TimePoint time, TimeInterval& validityInterval)
{
	if(isPerspective())
		return _fov->getFloatValue(time, validityInterval);
	else
		return _zoom->getFloatValue(time, validityInterval);
}

/******************************************************************************
* Changes the field of view of the camera.
******************************************************************************/
void CameraObject::setFieldOfView(TimePoint time, FloatType newFOV)
{
	if(isPerspective())
		_fov->setFloatValue(time, newFOV);
	else
		_zoom->setFloatValue(time, newFOV);
}

/******************************************************************************
* Returns whether this camera is a target camera directory at a target object.
******************************************************************************/
bool CameraObject::isTargetCamera() const
{
	for(ObjectNode* node : findSceneNodes()) {
		if(node->targetNode() != nullptr)
			return true;
	}
	return false;
}

/******************************************************************************
* Changes the type of the camera to a target camera or a free camera.
******************************************************************************/
void CameraObject::setIsTargetCamera(bool enable)
{
	if(dataset()->undoStack().isRecording())
		dataset()->undoStack().push(new TargetChangedUndoOperation(this));
	for(ObjectNode* node : findSceneNodes()) {
		if(node->targetNode() == nullptr && enable) {
			if(SceneNode* parentNode = node->parentNode()) {
				AnimationSuspender noAnim(this);
				OORef<TargetObject> targetObj = new TargetObject(dataset());
				OORef<ObjectNode> targetNode = new ObjectNode(dataset(), targetObj.get());
				targetNode->setName(tr("%1.target").arg(node->name()));
				parentNode->addChild(targetNode);
				// Position the new target to match the current orientation of the camera.
				TimeInterval iv;
				const AffineTransformation& cameraTM = node->getWorldTransform(dataset()->animationSettings()->time(), iv);
				Vector3 cameraPos = cameraTM.translation();
				Vector3 cameraDir = cameraTM.column(2).normalized();
				Vector3 targetPos = cameraPos - targetDistance() * cameraDir;
				targetNode->transformationController()->translate(0, targetPos, AffineTransformation::Identity());
				node->bindToTarget(targetNode.get());
			}
		}
		else if(node->targetNode() != nullptr && !enable) {
			OORef<SceneNode> targetNode = node->targetNode();
			node->bindToTarget(nullptr);
			targetNode->deleteNode();
		}
	}
	if(dataset()->undoStack().isRecording())
		dataset()->undoStack().push(new TargetChangedRedoOperation(this));
	notifyDependents(ReferenceEvent::TargetChanged);
}

/******************************************************************************
* With a target camera, indicates the distance between the camera and its target.
******************************************************************************/
FloatType CameraObject::targetDistance() const
{
	for(ObjectNode* node : findSceneNodes()) {
		if(node->targetNode() != nullptr) {
			TimeInterval iv;
			Vector3 cameraPos = node->getWorldTransform(dataset()->animationSettings()->time(), iv).translation();
			Vector3 targetPos = node->targetNode()->getWorldTransform(dataset()->animationSettings()->time(), iv).translation();
			return (cameraPos - targetPos).length();
		}
	}

	// That's the fixed target distance of a free camera:
	return 50.0f;
}

/******************************************************************************
* Constructor that creates the UI controls for the editor.
******************************************************************************/
void CameraObjectEditor::createUI(const RolloutInsertionParameters& rolloutParams)
{
	// Create the rollout.
	QWidget* rollout = createRollout(tr("Camera"), rolloutParams);

	QVBoxLayout* layout = new QVBoxLayout(rollout);
	layout->setContentsMargins(4,4,4,4);
	layout->setSpacing(2);

	QGridLayout* sublayout = new QGridLayout();
	sublayout->setContentsMargins(0,0,0,0);
	sublayout->setColumnStretch(2, 1);
	sublayout->setColumnMinimumWidth(0, 12);
	layout->addLayout(sublayout);

	// Camera projection parameter.
	BooleanRadioButtonParameterUI* isPerspectivePUI = new BooleanRadioButtonParameterUI(this, PROPERTY_FIELD(CameraObject::_isPerspective));
	isPerspectivePUI->buttonTrue()->setText(tr("Perspective camera:"));
	sublayout->addWidget(isPerspectivePUI->buttonTrue(), 0, 0, 1, 3);

	// FOV parameter.
	FloatParameterUI* fovPUI = new FloatParameterUI(this, PROPERTY_FIELD(CameraObject::_fov));
	sublayout->addWidget(fovPUI->label(), 1, 1);
	sublayout->addLayout(fovPUI->createFieldLayout(), 1, 2);
	fovPUI->setMinValue(1e-3f);
	fovPUI->setMaxValue(FLOATTYPE_PI - 1e-2f);

	isPerspectivePUI->buttonFalse()->setText(tr("Orthographic camera:"));
	sublayout->addWidget(isPerspectivePUI->buttonFalse(), 2, 0, 1, 3);

	// Zoom parameter.
	FloatParameterUI* zoomPUI = new FloatParameterUI(this, PROPERTY_FIELD(CameraObject::_zoom));
	sublayout->addWidget(zoomPUI->label(), 3, 1);
	sublayout->addLayout(zoomPUI->createFieldLayout(), 3, 2);
	zoomPUI->setMinValue(0);

<<<<<<< HEAD
	fovPUI->setEnabled(false);
	zoomPUI->setEnabled(false);
	connect(isPerspectivePUI->buttonTrue(), &QRadioButton::toggled, fovPUI, &FloatParameterUI::setEnabled);
	connect(isPerspectivePUI->buttonFalse(), &QRadioButton::toggled, zoomPUI, &FloatParameterUI::setEnabled);

	// Camera type.
	layout->addSpacing(10);
	VariantComboBoxParameterUI* typePUI = new VariantComboBoxParameterUI(this, "isTargetCamera");
	typePUI->comboBox()->addItem(tr("Free camera"), qVariantFromValue(false));
	typePUI->comboBox()->addItem(tr("Target camera"), qVariantFromValue(true));
	layout->addWidget(new QLabel(tr("Camera type:")));
	layout->addWidget(typePUI->comboBox());
}

/******************************************************************************
* Computes the bounding box of the object.
******************************************************************************/
Box3 CameraDisplayObject::boundingBox(TimePoint time, SceneObject* sceneObject, ObjectNode* contextNode, const PipelineFlowState& flowState)
{
	// This is not a physical object. It doesn't have a size.
	return Box3(Point3::Origin(), Point3::Origin());
}

/******************************************************************************
* Computes the view-dependent bounding box of the object.
******************************************************************************/
Box3 CameraDisplayObject::viewDependentBoundingBox(TimePoint time, Viewport* viewport, SceneObject* sceneObject, ObjectNode* contextNode, const PipelineFlowState& flowState)
{
	TimeInterval iv;
	Point3 cameraPos = Point3::Origin() + contextNode->getWorldTransform(time, iv).translation();
	FloatType size = 1.0f * viewport->nonScalingSize(cameraPos);
	Box3 bbox(Point3::Origin(), size);

	// Add the camera cone to the bounding box.
	if(contextNode->isSelected()) {
		if(CameraObject* camera = dynamic_object_cast<CameraObject>(sceneObject)) {
			if(camera->isPerspective()) {
				// Determine the camera and target positions when rendering a target camera.
				FloatType targetDistance;
				if(contextNode->targetNode()) {
					Vector3 cameraPos = contextNode->getWorldTransform(time, iv).translation();
					Vector3 targetPos = contextNode->targetNode()->getWorldTransform(time, iv).translation();
					targetDistance = (cameraPos - targetPos).length();
				}
				else targetDistance = camera->targetDistance();

				// Determine the aspect ratio and angle of the camera cone.
				if(RenderSettings* renderSettings = dataset()->renderSettings()) {
					FloatType aspectRatio = renderSettings->outputImageAspectRatio();

					FloatType coneAngle = camera->fieldOfView(time, iv);
					FloatType sizeY = tan(0.5f * coneAngle) * targetDistance;
					FloatType sizeX = sizeY / aspectRatio;
					bbox.addPoint(Point3(sizeX, sizeY, -targetDistance));
					bbox.addPoint(Point3(-sizeX, sizeY, -targetDistance));
					bbox.addPoint(Point3(-sizeX, -sizeY, -targetDistance));
					bbox.addPoint(Point3(sizeX, -sizeY, -targetDistance));
				}
			}
		}
	}

	return bbox;
}

/******************************************************************************
* Lets the display object render a scene object.
******************************************************************************/
void CameraDisplayObject::render(TimePoint time, SceneObject* sceneObject, const PipelineFlowState& flowState, SceneRenderer* renderer, ObjectNode* contextNode)
{
	// Camera objects are only visible in the viewports.
	if(renderer->isInteractive() == false || renderer->viewport() == nullptr)
		return;

	TimeInterval iv;

	// Do we have to re-create the geometry buffer from scratch?
	bool recreateBuffer = !_cameraIcon || !_cameraIcon->isValid(renderer)
			|| !_pickingCameraIcon || !_pickingCameraIcon->isValid(renderer);

	// Determine icon color depending on selection state.
	Color color = ViewportSettings::getSettings().viewportColor(contextNode->isSelected() ? ViewportSettings::COLOR_SELECTION : ViewportSettings::COLOR_CAMERAS);

	// Do we have to update contents of the geometry buffers?
	bool updateContents = _geometryCacheHelper.updateState(
			sceneObject, sceneObject ? sceneObject->revisionNumber() : 0,
			color) || recreateBuffer;

	// Re-create the geometry buffers if necessary.
	if(recreateBuffer) {
		_cameraIcon = renderer->createLineGeometryBuffer();
		_pickingCameraIcon = renderer->createLineGeometryBuffer();
	}

	// Fill geometry buffers.
	if(updateContents) {

		// Initialize lines.
		static std::vector<Point3> iconVertices;
		if(iconVertices.empty()) {
			// Load and parse PLY file that contains the camera icon.
			QFile meshFile(QStringLiteral(":/core/3dicons/camera.ply"));
			meshFile.open(QIODevice::ReadOnly | QIODevice::Text);
			QTextStream stream(&meshFile);
			for(int i = 0; i < 3; i++) stream.readLine();
			int numVertices = stream.readLine().section(' ', 2, 2).toInt();
			OVITO_ASSERT(numVertices > 0);
			for(int i = 0; i < 3; i++) stream.readLine();
			int numFaces = stream.readLine().section(' ', 2, 2).toInt();
			for(int i = 0; i < 2; i++) stream.readLine();
			std::vector<Point3> vertices(numVertices);
			for(int i = 0; i < numVertices; i++)
				stream >> vertices[i].x() >> vertices[i].y() >> vertices[i].z();
			for(int i = 0; i < numFaces; i++) {
				int numEdges, vindex, lastvindex, firstvindex;
				stream >> numEdges;
				for(int j = 0; j < numEdges; j++) {
					stream >> vindex;
					if(j != 0) {
						iconVertices.push_back(vertices[lastvindex]);
						iconVertices.push_back(vertices[vindex]);
					}
					else firstvindex = vindex;
					lastvindex = vindex;
				}
				iconVertices.push_back(vertices[lastvindex]);
				iconVertices.push_back(vertices[firstvindex]);
			}
		}

		_cameraIcon->setVertexCount(iconVertices.size());
		_cameraIcon->setVertexPositions(iconVertices.data());
		_cameraIcon->setLineColor(ColorA(color));

		_pickingCameraIcon->setVertexCount(iconVertices.size(), renderer->defaultLinePickingWidth());
		_pickingCameraIcon->setVertexPositions(iconVertices.data());
		_pickingCameraIcon->setLineColor(ColorA(color));
	}

	// Determine the camera and target positions when rendering a target camera.
	FloatType targetDistance = 0;
	bool showTargetLine = false;
	if(contextNode->targetNode()) {
		Vector3 cameraPos = contextNode->getWorldTransform(time, iv).translation();
		Vector3 targetPos = contextNode->targetNode()->getWorldTransform(time, iv).translation();
		targetDistance = (cameraPos - targetPos).length();
		showTargetLine = true;
	}

	// Determine the aspect ratio and angle of the camera cone.
	FloatType aspectRatio = 0;
	FloatType coneAngle = 0;
	if(contextNode->isSelected()) {
		if(RenderSettings* renderSettings = dataset()->renderSettings())
			aspectRatio = renderSettings->outputImageAspectRatio();
		if(CameraObject* camera = dynamic_object_cast<CameraObject>(sceneObject)) {
			if(camera->isPerspective()) {
				coneAngle = camera->fieldOfView(time, iv);
				if(targetDistance == 0)
					targetDistance = camera->targetDistance();
			}
		}
	}

	// Do we have to re-create the geometry buffer from scratch?
	recreateBuffer = !_cameraCone || !_cameraCone->isValid(renderer);

	// Do we have to update contents of the geometry buffer?
	color = ViewportSettings::getSettings().viewportColor(ViewportSettings::COLOR_CAMERAS);
	updateContents = _coneCacheHelper.updateState(color, targetDistance, showTargetLine, aspectRatio, coneAngle) || recreateBuffer;

	// Re-create the geometry buffer if necessary.
	if(recreateBuffer)
		_cameraCone = renderer->createLineGeometryBuffer();

	// Fill geometry buffer.
	if(updateContents) {
		std::vector<Point3> targetLineVertices;
		if(targetDistance != 0) {
			if(showTargetLine) {
				targetLineVertices.push_back(Point3::Origin());
				targetLineVertices.push_back(Point3(0,0,-targetDistance));
			}
			if(aspectRatio != 0 && coneAngle != 0) {
				FloatType sizeY = tan(0.5f * coneAngle) * targetDistance;
				FloatType sizeX = sizeY / aspectRatio;
				targetLineVertices.push_back(Point3::Origin());
				targetLineVertices.push_back(Point3(sizeX, sizeY, -targetDistance));
				targetLineVertices.push_back(Point3::Origin());
				targetLineVertices.push_back(Point3(-sizeX, sizeY, -targetDistance));
				targetLineVertices.push_back(Point3::Origin());
				targetLineVertices.push_back(Point3(-sizeX, -sizeY, -targetDistance));
				targetLineVertices.push_back(Point3::Origin());
				targetLineVertices.push_back(Point3(sizeX, -sizeY, -targetDistance));

				targetLineVertices.push_back(Point3(sizeX, sizeY, -targetDistance));
				targetLineVertices.push_back(Point3(-sizeX, sizeY, -targetDistance));
				targetLineVertices.push_back(Point3(-sizeX, sizeY, -targetDistance));
				targetLineVertices.push_back(Point3(-sizeX, -sizeY, -targetDistance));
				targetLineVertices.push_back(Point3(-sizeX, -sizeY, -targetDistance));
				targetLineVertices.push_back(Point3(sizeX, -sizeY, -targetDistance));
				targetLineVertices.push_back(Point3(sizeX, -sizeY, -targetDistance));
				targetLineVertices.push_back(Point3(sizeX, sizeY, -targetDistance));
			}
		}
		_cameraCone->setVertexCount(targetLineVertices.size());
		_cameraCone->setVertexPositions(targetLineVertices.data());
		_cameraCone->setLineColor(ColorA(color));
	}

	if(!renderer->isPicking())
		_cameraCone->render(renderer);

	// Setup transformation matrix to always show the camera icon at the same size.
	Point3 cameraPos = Point3::Origin() + renderer->worldTransform().translation();
	FloatType scaling = 0.3f * renderer->viewport()->nonScalingSize(cameraPos);
	renderer->setWorldTransform(renderer->worldTransform() * AffineTransformation::scaling(scaling));

	renderer->beginPickObject(contextNode, sceneObject, this);
	if(!renderer->isPicking())
		_cameraIcon->render(renderer);
	else
		_pickingCameraIcon->render(renderer);
	renderer->endPickObject();

=======
	connect(isPerspectivePUI->checkBox(), &QCheckBox::toggled, perspectiveProjBox, &QGroupBox::setEnabled);
	connect(isPerspectivePUI->checkBox(), &QCheckBox::toggled, parallelProjBox, &QGroupBox::setDisabled);
>>>>>>> a91e3111
}

};<|MERGE_RESOLUTION|>--- conflicted
+++ resolved
@@ -179,7 +179,7 @@
 				Vector3 cameraDir = cameraTM.column(2).normalized();
 				Vector3 targetPos = cameraPos - targetDistance() * cameraDir;
 				targetNode->transformationController()->translate(0, targetPos, AffineTransformation::Identity());
-				node->bindToTarget(targetNode.get());
+				node->bindToTarget(targetNode);
 			}
 		}
 		else if(node->targetNode() != nullptr && !enable) {
@@ -250,7 +250,6 @@
 	sublayout->addLayout(zoomPUI->createFieldLayout(), 3, 2);
 	zoomPUI->setMinValue(0);
 
-<<<<<<< HEAD
 	fovPUI->setEnabled(false);
 	zoomPUI->setEnabled(false);
 	connect(isPerspectivePUI->buttonTrue(), &QRadioButton::toggled, fovPUI, &FloatParameterUI::setEnabled);
@@ -341,8 +340,8 @@
 
 	// Re-create the geometry buffers if necessary.
 	if(recreateBuffer) {
-		_cameraIcon = renderer->createLineGeometryBuffer();
-		_pickingCameraIcon = renderer->createLineGeometryBuffer();
+		_cameraIcon = renderer->createLinePrimitive();
+		_pickingCameraIcon = renderer->createLinePrimitive();
 	}
 
 	// Fill geometry buffers.
@@ -424,7 +423,7 @@
 
 	// Re-create the geometry buffer if necessary.
 	if(recreateBuffer)
-		_cameraCone = renderer->createLineGeometryBuffer();
+		_cameraCone = renderer->createLinePrimitive();
 
 	// Fill geometry buffer.
 	if(updateContents) {
@@ -475,11 +474,6 @@
 	else
 		_pickingCameraIcon->render(renderer);
 	renderer->endPickObject();
-
-=======
-	connect(isPerspectivePUI->checkBox(), &QCheckBox::toggled, perspectiveProjBox, &QGroupBox::setEnabled);
-	connect(isPerspectivePUI->checkBox(), &QCheckBox::toggled, parallelProjBox, &QGroupBox::setDisabled);
->>>>>>> a91e3111
 }
 
 };
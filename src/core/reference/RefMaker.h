///////////////////////////////////////////////////////////////////////////////
//
//  Copyright (2013) Alexander Stukowski
//
//  This file is part of OVITO (Open Visualization Tool).
//
//  OVITO is free software; you can redistribute it and/or modify
//  it under the terms of the GNU General Public License as published by
//  the Free Software Foundation; either version 2 of the License, or
//  (at your option) any later version.
//
//  OVITO is distributed in the hope that it will be useful,
//  but WITHOUT ANY WARRANTY; without even the implied warranty of
//  MERCHANTABILITY or FITNESS FOR A PARTICULAR PURPOSE.  See the
//  GNU General Public License for more details.
//
//  You should have received a copy of the GNU General Public License
//  along with this program.  If not, see <http://www.gnu.org/licenses/>.
//
///////////////////////////////////////////////////////////////////////////////

/**
 * \file RefMaker.h
 * \brief Contains the definition of the Ovito::RefMaker class.
 */

#ifndef __OVITO_REFMAKER_H
#define __OVITO_REFMAKER_H

#include <core/Core.h>
#include "ReferenceEvent.h"

namespace Ovito {

class PropertyFieldDescriptor;		// defined in PropertyFieldDescriptor.h
class SingleReferenceFieldBase;		// defined in PropertyFieldDescriptor.h
class VectorReferenceFieldBase;		// defined in PropertyFieldDescriptor.h

/**
 * \brief Exception that is thrown when trying to create a cyclic reference.
 *
 * This exception object is thrown by the RefMaker class when
 * a cyclic reference would be created by setting a reference field to
 * a new target.
 */
class OVITO_CORE_EXPORT CyclicReferenceError : public Exception
{
public:

	/// \brief Default constructor.
	CyclicReferenceError() : Exception(QStringLiteral("Cyclic reference error")) {}
};

/**
 * \brief Base class for all objects that hold references to other objects (reference targets).
 */
class OVITO_CORE_EXPORT RefMaker : public OvitoObject
{
protected:

	/// \brief Constructor.
	/// \param dataset The dataset this object will belong to.
	RefMaker(DataSet* dataset) : _dataSet(dataset) {}

	/////////////////////////////// Reference field events ///////////////////////////////////

	/// \brief Is called when a RefTarget referenced by this object has generated an event.
	/// \param source A direct reference target of this RefMaker specifying the source of the message.
	///               Note that this may not be the sender or generator of the notification
	///               event. The sender is returned by ReferenceEvent::sender().
	/// \param event The notification event received by this RefMaker.
	/// \return \c true if the event should be recursively passed on to dependents of this object;
	///         \c false if the event should not be sent to other dependents.
	///
	/// \note When this method is overridden in sub-classes then the base implementation of this method
	///       should always be called to allow the base class to handle message from its specific
	///       reference targets.
	///
	/// The default implementation of this method does nothing and returns \c true if the event's
	/// shouldPropagate() method returns true.
	///
	/// \sa RefTarget::notifyDependents()
	virtual bool referenceEvent(RefTarget* source, ReferenceEvent* event) {
		return event->shouldPropagate();
	}

	/// \brief Is called when the value of a reference field of this RefMaker changes.
	/// \param field Specifies the reference field of this RefMaker that has been changed.
	///              This is always a single reference ReferenceField.
	/// \param oldTarget The old target that was referenced by the ReferenceField. This can be \c NULL.
	/// \param newTarget The new target that is now referenced by the ReferenceField. This can be \c NULL.
	///
	/// This method can by overridden by derived classes that want to be informed when
	/// any of their reference fields are changed.
	///
	/// \note When this method is overridden in sub-classes then the base implementation of this method
	///       should always be called from the new implementation to allow the base classes to handle
	///       messages for their specific reference fields.
	virtual void referenceReplaced(const PropertyFieldDescriptor& field, RefTarget* oldTarget, RefTarget* newTarget) {}

	/// \brief Is called when a RefTarget has been added to a VectorReferenceField of this RefMaker.
	/// \param field Specifies the reference field of this RefMaker to which a new entry has been added.
	///              This is always a VectorReferenceField.
	/// \param newTarget The new target added to the list of referenced objects.
	/// \param listIndex The index into the VectorReferenceField at which the new entry has been inserted.
	///
	/// This method can by overridden by derived classes that want to be informed when
	/// a reference has been added to one of its vector reference fields.
	///
	/// \note When this method is overridden in sub-classes then the base implementation of this method
	///       should always be called from the new implementation to allow the base classes to handle
	///       messages for their specific reference fields.
	///
	/// \sa VectorReferenceField::push_back()
	/// \sa referenceRemoved()
	virtual void referenceInserted(const PropertyFieldDescriptor& field, RefTarget* newTarget, int listIndex) {}

	/// \brief Is called when a RefTarget has been removed from a VectorReferenceField of this RefMaker.
	/// \param field Specifies the reference field of this RefMaker from which an entry has been removed.
	///              This is always a VectorReferenceField.
	/// \param oldTarget The old target that was reference before it has been removed from the vector reference field.
	/// \param listIndex The index into the VectorReferenceField at which the old entry was stored.
	///
	/// This method can by overridden by derived classes that want to be informed when
	/// a reference has been removed from one of its vector reference fields.
	///
	/// \note When this method is overridden in sub-classes then the base implementation of this method
	///       should always be called from the new implementation to allow the base classes to handle
	///       messages for their specific reference fields.
	///
	/// \sa VectorReferenceField::remove()
	/// \sa referenceInserted()
	virtual void referenceRemoved(const PropertyFieldDescriptor& field, RefTarget* oldTarget, int listIndex) {}

	/// \brief Processes a notification event from a RefTarget referenced by this RefMaker.
	/// \param source Specifies the RefTarget referenced by this RefMaker that delivered the event.
	/// \param event The notification event.
	/// \return If \c true then the event is passed on to the dependents of this object.
	virtual bool handleReferenceEvent(RefTarget* source, ReferenceEvent* event);

	/// \brief Is called when the value of a property of this object has changed.
	/// \param field Specifies the property field of this RefMaker that has changed.
	///              This is always a non-animatable PropertyField.
	///
	/// This method can by overridden by derived classes that want to be informed when
	/// any of their property fields change.
	///
	/// \note When this method is overridden in sub-classes then the base implementation of this method
	///       should always be called from the new implementation to allow the base classes to handle
	///       messages for their specific property fields.
	virtual void propertyChanged(const PropertyFieldDescriptor& field) {}

	/// \brief Stops observing a RefTarget object.
	/// \param target All references hold by the RefMaker to the this target are cleared.
	///
	/// All reference fields containing a pointer to \a target will be reset to \c NULL.
	/// If \a target is referenced in a VectorReferenceField then the item is
	/// removed from the vector field.
	///
	/// \undoable
	void clearReferencesTo(RefTarget* target);

	/// \brief Replaces all references of this RefMaker to some RefTarget with new ones.
	/// \param oldTarget Specifies which references should be replaced.
	/// \param newTarget Specifies the new target that should replace the old one.
	/// \undoable
	void replaceReferencesTo(RefTarget* oldTarget, RefTarget* newTarget);

	/// \brief Replaces all references of this RefMaker to some RefTarget with new ones.
	/// \param oldTarget Specifies which references should be replaced.
	/// \param newTarget Specifies the new target that should replace the old one.
	/// \note This is the same method as above but using a smart pointer for the parameter \a newTarget.
	/// \undoable
	template<class T>
	void replaceReferencesTo(RefTarget* oldTarget, const OORef<T>& newTarget) {
		replaceReferencesTo(oldTarget, newTarget.get());
	}

	/// \brief Clears a reference field.
	/// \param field Specifies the reference field of this RefMaker to be cleared.
	///
	/// If the reference field specified by \a field is a single reference field then it is set to the value \c NULL.
	/// If it is a VectorReferenceField then all references are removed.
	///
	/// \undoable
	void clearReferenceField(const PropertyFieldDescriptor& field);

	/// \brief Clears all references held by this RefMarker.
	///
	/// All single reference fields are set to \c NULL and all vector reference
	/// fields are cleared.
	///
	/// \undoable
	void clearAllReferences();

	/// \brief Saves the class' contents to an output stream.
	/// \param stream The destination stream.
	///
	/// Derived classes can overwrite this virtual method to store their specific data
	/// in the output stream. The derived class \b must always call the base implementation of the saveToStream() method
	/// before it writes its own data to the stream.
	///
	/// The RefMaker implementation of this virtual method saves all
	/// references and referenced RefTarget object of this RefMaker to the output stream.
	///
	/// \sa loadFromStream()
	virtual void saveToStream(ObjectSaveStream& stream) override;

	/// \brief Loads the class' contents from an input stream.
	/// \param stream The source stream.
	/// \throw Exception when a parsing error has occurred.
	///
	/// Derived classes can overwrite this virtual method to read their specific data
	/// from the input stream. The derived class \b must always call the loadFromStream() method
	/// of the base class before it reads its own data from the stream.
	///
	/// The RefMaker implementation of this method restores all
	/// reference fields and loads the referenced objects that had been serialized to the data stream.
	///
	/// \sa saveToStream()
	virtual void loadFromStream(ObjectLoadStream& stream) override;

public:

	/////////////////////////// Runtime property field access ///////////////////////////////

	/// \brief Returns the value stored in a non-animatable property field of this RefMaker object.
	/// \param field The descriptor of a property field defined by this RefMaker derived class.
	/// \return The current value of the property field.
	/// \sa OvitoObjectType::firstPropertyField()
	/// \sa OvitoObjectType::findPropertyField()
	QVariant getPropertyFieldValue(const PropertyFieldDescriptor& field) const;

	/// \brief Sets the value stored in a non-animatable property field of this RefMaker object.
	/// \param field The descriptor of a property field defined by this RefMaker derived class.
	/// \param newValue The value to be assigned to the property. The QVariant data type must match the property data type.
	/// \sa OvitoObjectType::firstPropertyField()
	/// \sa OvitoObjectType::findPropertyField()
	void setPropertyFieldValue(const PropertyFieldDescriptor& field, const QVariant& newValue);

	/////////////////////////// Runtime reference field access //////////////////////////////

	/// \brief Looks up a reference field.
	/// \param field The descriptor of a reference field defined in this RefMaker derived class.
	/// \return The field object for this RefMaker instance and the specified field.
	/// \sa getVectorReferenceField()
	/// \sa OvitoObjectType::firstPropertyField()
	/// \sa OvitoObjectType::findPropertyField()
	const SingleReferenceFieldBase& getReferenceField(const PropertyFieldDescriptor& field) const;

	/// \brief Looks up a vector reference field.
	/// \param field The descriptor of a vector reference field defined in this RefMaker derived class.
	/// \return The field object for this RefMaker instance and the specified vector field.
	/// \sa getReferenceField()
	/// \sa OvitoObjectType::firstPropertyField()
	/// \sa OvitoObjectType::findPropertyField()
	const VectorReferenceFieldBase& getVectorReferenceField(const PropertyFieldDescriptor& field) const;

	////////////////////////////// Dependencies //////////////////////////////////

	/// \brief Checks whether this RefMaker has any (direct) references to a RefTarget.
	/// \param target Specifies the reference target.
	/// \return \c true if this RefMaker object has at least one direct reference to the given
	///         RefTarget \a target; \c false otherwise.
	///
	/// \sa isReferencedBy()
	bool hasReferenceTo(RefTarget* target) const;

	/// \brief Checks whether this object is directly or indirectly referenced by the given RefMaker.
	/// \param obj The RefMaker that might hold a reference to \c this object.
	///
	/// The RefMaker base implementation always returns \a false since this class is not a RefTarget and can therefore
	/// not be referenced. RefTarget overrides this method with a more meaningful implementation.
	virtual bool isReferencedBy(const RefMaker* obj) const { return false; }

	/// \brief Returns a list of all targets this RefMaker depends on (directly as well as indirectly).
	/// \return A list of all RefTargets that are directly or indirectly referenced by this RefMaker.
	/// \note The returned list is gathered recursively.
	QSet<RefTarget*> getAllDependencies() const;

<<<<<<< HEAD
	///////////////////////////// DataSet access ///////////////////////////////

	/// \brief Returns the dataset this object belongs to.
	DataSet* dataSet() const { return _dataSet; }

=======
>>>>>>> 3a353a59
	///////////////////////////// from OvitoObject ///////////////////////////////

	/// \brief Deletes this object.
	///
	/// This implementation releases all references held by this RefMaker before deleting the object.
	virtual void autoDeleteObject() override;

private:

	/// \brief Recursive gathering function used by getAllDependencies().
	static void walkNode(QSet<RefTarget*>& nodes, const RefMaker* node);

	/// The dataset this object belongs to.
	DataSet* _dataSet;

	friend class RefTarget;
	friend class SingleReferenceFieldBase;
	friend class VectorReferenceFieldBase;
	friend class PropertyFieldBase;

	Q_OBJECT
	OVITO_OBJECT
};

};

#include "NativePropertyFieldDescriptor.h"

#endif // __OVITO_REFMAKER_H<|MERGE_RESOLUTION|>--- conflicted
+++ resolved
@@ -278,14 +278,11 @@
 	/// \note The returned list is gathered recursively.
 	QSet<RefTarget*> getAllDependencies() const;
 
-<<<<<<< HEAD
 	///////////////////////////// DataSet access ///////////////////////////////
 
 	/// \brief Returns the dataset this object belongs to.
 	DataSet* dataSet() const { return _dataSet; }
 
-=======
->>>>>>> 3a353a59
 	///////////////////////////// from OvitoObject ///////////////////////////////
 
 	/// \brief Deletes this object.

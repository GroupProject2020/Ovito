///////////////////////////////////////////////////////////////////////////////
// 
//  Copyright (2013) Alexander Stukowski
//
//  This file is part of OVITO (Open Visualization Tool).
//
//  OVITO is free software; you can redistribute it and/or modify
//  it under the terms of the GNU General Public License as published by
//  the Free Software Foundation; either version 2 of the License, or
//  (at your option) any later version.
//
//  OVITO is distributed in the hope that it will be useful,
//  but WITHOUT ANY WARRANTY; without even the implied warranty of
//  MERCHANTABILITY or FITNESS FOR A PARTICULAR PURPOSE.  See the
//  GNU General Public License for more details.
//
//  You should have received a copy of the GNU General Public License
//  along with this program.  If not, see <http://www.gnu.org/licenses/>.
//
///////////////////////////////////////////////////////////////////////////////

#include <core/Core.h>
#include <core/reference/RefMaker.h>
#include <core/reference/RefTarget.h>
#include <core/dataset/UndoStack.h>
#include <core/plugins/Plugin.h>
#include <core/utilities/io/ObjectSaveStream.h>
#include <core/utilities/io/ObjectLoadStream.h>
#include <core/animation/controller/Controller.h>
#include <core/animation/AnimationSettings.h>

namespace Ovito {

// Gives the class run-time type information.
IMPLEMENT_SERIALIZABLE_OVITO_OBJECT(Core, RefMaker, OvitoObject);

/******************************************************************************
* This method is called when the reference counter of this OvitoObject
* has reached zero.
******************************************************************************/
void RefMaker::aboutToBeDeleted()
{
	OVITO_CHECK_OBJECT_POINTER(this);

	// Make sure undo recording is not active while deleting a RefTarget.
	OVITO_ASSERT_MSG(!isRefTarget() || dataset()->undoStack().isRecording() == false, "RefMaker::aboutToBeDeleted()", "Cannot delete object from memory while undo recording is active.");

	// Clear all references this object has to other objects.
	clearAllReferences();

	OvitoObject::aboutToBeDeleted();
}

/******************************************************************************
* Returns the value stored in a non-animatable property field of this RefMaker object.
******************************************************************************/
QVariant RefMaker::getPropertyFieldValue(const PropertyFieldDescriptor& field) const
{
	OVITO_ASSERT_MSG(!field.isReferenceField(), "RefMaker::getPropertyFieldValue", "This function may be used only to access property fields and not reference fields."); 
	OVITO_ASSERT_MSG(getOOType().isDerivedFrom(*field.definingClass()), "RefMaker::getPropertyFieldValue", "The property field has not been defined in this class or its base classes.");
	OVITO_ASSERT(field.propertyStorageReadFunc != nullptr);
	return field.propertyStorageReadFunc(const_cast<RefMaker*>(this));
}

/******************************************************************************
* Sets the value stored in a non-animatable property field of this RefMaker object.
******************************************************************************/
void RefMaker::setPropertyFieldValue(const PropertyFieldDescriptor& field, const QVariant& newValue)
{
	OVITO_ASSERT_MSG(!field.isReferenceField(), "RefMaker::setPropertyFieldValue", "This function may be used only to access property fields and not reference fields."); 
	OVITO_ASSERT_MSG(getOOType().isDerivedFrom(*field.definingClass()), "RefMaker::setPropertyFieldValue", "The property field has not been defined in this class or its base classes.");
	OVITO_ASSERT(field.propertyStorageWriteFunc != nullptr);
	field.propertyStorageWriteFunc(this, newValue);
}

/******************************************************************************
* Looks up the reference field.
******************************************************************************/
const SingleReferenceFieldBase& RefMaker::getReferenceField(const PropertyFieldDescriptor& field) const
{
	OVITO_ASSERT_MSG(field.isReferenceField(), "RefMaker::getReferenceField", "This function may not be used to retrieve property fields."); 
	OVITO_ASSERT_MSG(field.isVector() == false, "RefMaker::getReferenceField", "This function may not be used to retrieve vector reference fields."); 
	OVITO_ASSERT_MSG(getOOType().isDerivedFrom(*field.definingClass()), "RefMaker::getReferenceField", "The reference field has not been defined in this class or its base classes.");
	OVITO_ASSERT(field.singleStorageAccessFunc != nullptr);
	return field.singleStorageAccessFunc(const_cast<RefMaker*>(this));
}

/******************************************************************************
* Looks up the vector reference field.
******************************************************************************/
const VectorReferenceFieldBase& RefMaker::getVectorReferenceField(const PropertyFieldDescriptor& field) const
{
	OVITO_ASSERT_MSG(field.isReferenceField(), "RefMaker::getVectorReferenceField", "This function may not be used to retrieve property fields."); 
	OVITO_ASSERT_MSG(field.isVector() == true, "RefMaker::getVectorReferenceField", "This function may not be used to retrieve single reference fields."); 
	OVITO_ASSERT_MSG(getOOType().isDerivedFrom(*field.definingClass()), "RefMaker::getVectorReferenceField", "The reference field has not been defined in this class or its base classes.");
	OVITO_ASSERT(field.vectorStorageAccessFunc != nullptr);
	return field.vectorStorageAccessFunc(const_cast<RefMaker*>(this));
}

/******************************************************************************
* Handles a notification event from a RefTarget referenced by this object.
******************************************************************************/
bool RefMaker::handleReferenceEvent(RefTarget* source, ReferenceEvent* event)
{
	OVITO_CHECK_OBJECT_POINTER(this);
	
	// Handle delete messages.
	if(event->type() ==  ReferenceEvent::TargetDeleted) {
		OVITO_ASSERT(source == event->sender());
		referenceEvent(source, event);
		OVITO_CHECK_OBJECT_POINTER(this);
		clearReferencesTo(event->sender());
		return false;
	}

	// Let the RefMaker-derived class process the message.
	return referenceEvent(source, event);
}

/******************************************************************************
* Checks if this RefMaker has any reference to the given RefTarget.
******************************************************************************/
bool RefMaker::hasReferenceTo(RefTarget* target) const
{
	if(!target) return false;
	OVITO_CHECK_OBJECT_POINTER(target);
	
	for(const OvitoObjectType* clazz = &getOOType(); clazz; clazz = clazz->superClass()) {
		for(const PropertyFieldDescriptor* field = clazz->firstPropertyField(); field; field = field->next()) {
			if(!field->isReferenceField()) continue;
			if(field->isVector() == false) {
				if(getReferenceField(*field) == target) 
					return true;
			}
			else {
				if(getVectorReferenceField(*field).contains(target)) 
					return true;
			}
		}
	}
	return false;
}

/******************************************************************************
* Replaces all references of this RefMaker to the old RefTarget with 
* the new RefTarget.
******************************************************************************/
void RefMaker::replaceReferencesTo(RefTarget* oldTarget, RefTarget* newTarget)
{
	if(oldTarget == NULL) return;
	OVITO_CHECK_OBJECT_POINTER(oldTarget);

	// Check for cyclic references first.
	if(newTarget && isReferencedBy(newTarget))
		throw CyclicReferenceError();

	// Iterate over all reference fields in the class hierarchy.
	for(const OvitoObjectType* clazz = &getOOType(); clazz; clazz = clazz->superClass()) {
		for(const PropertyFieldDescriptor* field = clazz->firstPropertyField(); field; field = field->next()) {
			if(!field->isReferenceField()) continue;
			if(field->isVector() == false) {
				SingleReferenceFieldBase& singleField = field->singleStorageAccessFunc(this);
				if(singleField == oldTarget)
					singleField.setValue(newTarget);
			}
			else {
				VectorReferenceFieldBase& vectorField = field->vectorStorageAccessFunc(this);
				for(int i=vectorField.size(); i--;) {
					if(vectorField[i] == oldTarget) {
						vectorField.remove(i);
						vectorField.insertInternal(newTarget, i);
					}
				}
			}
		}
	}	
}

/******************************************************************************
* Stops observing a RefTarget object. 
* All single reference fields containing the RefTarget will be reset to NULL.
* If the target is referenced in a vector reference field then the item is
* removed from the vector.
******************************************************************************/
void RefMaker::clearReferencesTo(RefTarget* target) 
{ 
	if(target == NULL) return;
	OVITO_CHECK_OBJECT_POINTER(target);

	// Iterate over all reference fields in the class hierarchy.
	for(const OvitoObjectType* clazz = &getOOType(); clazz; clazz = clazz->superClass()) {
		for(const PropertyFieldDescriptor* field = clazz->firstPropertyField(); field; field = field->next()) {
			if(!field->isReferenceField()) continue;
			if(field->isVector() == false) {
				SingleReferenceFieldBase& singleField = field->singleStorageAccessFunc(this);
				if(singleField == target)
					singleField.setValue(NULL);
			}
			else {
				VectorReferenceFieldBase& vectorField = field->vectorStorageAccessFunc(this);
				for(int i=vectorField.size(); i--;) {
					if(vectorField[i] == target)
						vectorField.remove(i);
				}
			}
		}
	}
}

/******************************************************************************
* Clears all references held by this RefMarker. 
******************************************************************************/
void RefMaker::clearAllReferences()
{
	OVITO_CHECK_OBJECT_POINTER(this);
	OVITO_ASSERT_MSG(getOOType() != RefMaker::OOType, "RefMaker::clearAllReferences", "clearAllReferences() must not be called from the RefMaker destructor.");

	// Iterate over all reference fields in the class hierarchy.
	for(const OvitoObjectType* clazz = &getOOType(); clazz; clazz = clazz->superClass()) {
		for(const PropertyFieldDescriptor* field = clazz->firstPropertyField(); field; field = field->next()) {
			if(field->isReferenceField())
				clearReferenceField(*field);
		}
	}
}

/******************************************************************************
* Clears the given reference field. 
* If this is a single reference field then it is set to NULL. 
* If it is a list reference field the all references are removed.
******************************************************************************/
void RefMaker::clearReferenceField(const PropertyFieldDescriptor& field)
{
	OVITO_ASSERT_MSG(field.isReferenceField(), "RefMaker::clearReferenceField", "This function may not be used for property fields."); 
	OVITO_ASSERT_MSG(getOOType().isDerivedFrom(*field.definingClass()), "RefMaker::clearReferenceField()", "The reference field has not been defined in this class or its base classes.");

	if(field.isVector() == false)
		field.singleStorageAccessFunc(this).setValue(nullptr);
	else
		field.vectorStorageAccessFunc(this).clear();
}

/******************************************************************************
* Saves the class' contents to the given stream. 
******************************************************************************/
void RefMaker::saveToStream(ObjectSaveStream& stream)
{
	OvitoObject::saveToStream(stream);

#if 0
	qDebug() << "Saving object" << this;
#endif

	// Iterate over all property fields in the class hierarchy.
	for(const OvitoObjectType* clazz = &getOOType(); clazz != nullptr; clazz = clazz->superClass()) {
		for(const PropertyFieldDescriptor* field = clazz->firstPropertyField(); field != nullptr; field = field->next()) {

			if(field->isReferenceField()) {
				// Write the object pointed to by the reference field to the stream.
				
				if(field->targetClass()->isSerializable()) {
					// Write reference target object to stream.
					stream.beginChunk(0x02);
					try {
						if(field->isVector() == false) {
							stream.saveObject(getReferenceField(*field));
						}
						else {
							const QVector<RefTarget*>& list = getVectorReferenceField(*field);
							stream << (qint32)list.size();
							Q_FOREACH(RefTarget* target, list)
								stream.saveObject(target);
						}
					}
					catch(Exception& ex) {
						throw ex.prependGeneralMessage(tr("Failed to serialize contents of reference field %1 of class %2.").arg(field->identifier()).arg(field->definingClass()->name()));
					}
				}
				else {
					// Write special chunk for non-serializable objects.
					stream.beginChunk(0x03);
				}
				stream.endChunk();
			}
			else {
				// Write the primitive value stored in the property field to the stream.
				OVITO_ASSERT(field->propertyStorageSaveFunc != nullptr);
				stream.beginChunk(0x04);
				field->propertyStorageSaveFunc(this, stream);
#if 0
				qDebug() << "  Property field" << field->identifier() << " contains" << field->propertyStorageReadFunc(this);
#endif
				stream.endChunk();
			}
		}
	}
}

/******************************************************************************
* Loads the class' contents from the given stream. 
******************************************************************************/
void RefMaker::loadFromStream(ObjectLoadStream& stream)
{
	OvitoObject::loadFromStream(stream);
	OVITO_ASSERT(!dataset()->undoStack().isRecording());
	OVITO_ASSERT(stream._currentObject && stream._currentObject->object == this);

#if 0
	qDebug() << "Loading object" << this;
#endif

	// Read property field from the stream.
	Q_FOREACH(const ObjectLoadStream::SerializedPropertyField& fieldEntry, stream._currentObject->pluginClass->propertyFields) {
		if(fieldEntry.isReferenceField) {
			OVITO_ASSERT(fieldEntry.targetClass != nullptr);
	
			// Parse target object(s).
			int chunkId = stream.openChunk();
			if(fieldEntry.targetClass->isSerializable() && chunkId == 0x02) {

				// Parse target object chunk.
				if(fieldEntry.field != NULL) {
					OVITO_CHECK_POINTER(fieldEntry.field);
					OVITO_ASSERT(fieldEntry.field->isVector() == ((fieldEntry.field->flags() & PROPERTY_FIELD_VECTOR) != 0));
					OVITO_ASSERT(fieldEntry.targetClass->isDerivedFrom(*fieldEntry.field->targetClass()));
					if(fieldEntry.field->isVector() == false) {
						OORef<RefTarget> target = stream.loadObject<RefTarget>();
						if(target && !target->getOOType().isDerivedFrom(*fieldEntry.targetClass)) {
							throw Exception(tr("Incompatible object stored in reference field %1 of class %2. Expected class %3 but found class %4 in file.")
								.arg(QString(fieldEntry.identifier)).arg(fieldEntry.definingClass->name()).arg(fieldEntry.targetClass->name()).arg(target->getOOType().name()));
						}
#if 0
						qDebug() << "  Reference field" << fieldEntry.identifier << " contains" << target;
#endif
						fieldEntry.field->singleStorageAccessFunc(this).setValue(target);
					}
					else {
						// Get storage address of member variable.
						VectorReferenceFieldBase& refField = fieldEntry.field->vectorStorageAccessFunc(this);
						refField.clear();

						// Load each target object and store it in the list reference field.
						qint32 numEntries;
						stream >> numEntries;
						OVITO_ASSERT(numEntries >= 0);
						for(qint32 i=0; i<numEntries; i++) {
							OORef<RefTarget> target = stream.loadObject<RefTarget>();
							if(target && !target->getOOType().isDerivedFrom(*fieldEntry.targetClass)) {
								throw Exception(tr("Incompatible object stored in reference field %1 of class %2. Expected class %3 but found class %4 in file.")
									.arg(QString(fieldEntry.identifier)).arg(fieldEntry.definingClass->name(), fieldEntry.targetClass->name(), target->getOOType().name()));
							}
#if 0
							qDebug() << "  Vector reference field" << fieldEntry.identifier << " contains" << target;
#endif
							refField.insertInternal(target);
						}
					}
				}
				else {
					// The serialized reference field no longer exists in the current program version.
					// Load object from stream and release it immediately.
					if(fieldEntry.flags & PROPERTY_FIELD_VECTOR) {
						qint32 numEntries;
						stream >> numEntries;
						for(qint32 i=0; i<numEntries; i++)
							stream.loadObject<RefTarget>();
					}
					else {
						stream.loadObject<RefTarget>();
					}
				}
			}
			else if(chunkId != 0x03) {
				throw Exception(tr("Expected non-serializable reference field '%1' in object %2").arg(QString(fieldEntry.identifier)).arg(fieldEntry.definingClass->name()));
			}
			stream.closeChunk();
		}
		else {
			// Read the primitive value of the property field from the stream.
			OVITO_ASSERT(fieldEntry.targetClass == nullptr);
			stream.expectChunk(0x04);
<<<<<<< HEAD
			if(fieldEntry.field) {
				OVITO_ASSERT(fieldEntry.field->propertyStorageLoadFunc != nullptr);
				fieldEntry.field->propertyStorageLoadFunc(this, stream);
#if 0
				qDebug() << "  Property field" << fieldEntry.identifier << " contains" << fieldEntry.field->propertyStorageReadFunc(this);
#endif
			}
			else {
				// The property field no longer exists.
				// Ignore chunk contents.
=======
			if(!loadPropertyFieldFromStream(stream, fieldEntry)) {
				if(fieldEntry.field) {
					OVITO_ASSERT(fieldEntry.field->propertyStorageLoadFunc != nullptr);
					fieldEntry.field->propertyStorageLoadFunc(this, stream);
				}
				else {
					// The property field no longer exists.
					// Ignore chunk contents.
				}
>>>>>>> a91e3111
			}
			stream.closeChunk();
		}
	}

#if 0
	qDebug() << "Done loading automatic fields of " << this;
#endif
}

/******************************************************************************
* Returns a list of all targets this RefMaker depends on (both
* directly and indirectly).
******************************************************************************/
QSet<RefTarget*> RefMaker::getAllDependencies() const
{
	QSet<RefTarget*> nodes;
	walkNode(nodes, this);
	return nodes;
}

/******************************************************************************
* Recursive gathering function.
******************************************************************************/
void RefMaker::walkNode(QSet<RefTarget*>& nodes, const RefMaker* node)
{
	OVITO_CHECK_OBJECT_POINTER(node);
	
	// Iterate over all reference fields in the class hierarchy.
	for(const OvitoObjectType* clazz = &node->getOOType(); clazz != nullptr; clazz = clazz->superClass()) {
		for(const PropertyFieldDescriptor* field = clazz->firstPropertyField(); field != nullptr; field = field->next()) {
			if(!field->isReferenceField()) continue;
			if(field->isVector() == false) {
				RefTarget* target = node->getReferenceField(*field);
				if(target != nullptr && !nodes.contains(target)) {
					nodes.insert(target);
					walkNode(nodes, target);
				}
			}
			else {
				const QVector<RefTarget*>& list = node->getVectorReferenceField(*field);
				Q_FOREACH(RefTarget* target, list) {
					if(target != nullptr && !nodes.contains(target)) {
						nodes.insert(target);
						walkNode(nodes, target);
					}
				}
			}
		}
	}
}

/******************************************************************************
* Loads the user-defined default values of this object's parameter fields from the
* application's settings store.
*
* This function should be called immediately after creation of the object instance.
* It loads the default value for every property field for which the user has set
* a default value. This is usually the case for property fields that have the
* PROPERTY_FIELD_MEMORIZE flag set.
*
* This function is recursive, i.e., it also loads default parameter values for
* referenced objects (when the PROPERTY_FIELD_MEMORIZE flag is set for this RefMaker's reference field).
******************************************************************************/
void RefMaker::loadUserDefaults()
{
	// Iterate over all property fields in the class hierarchy.
	for(const OvitoObjectType* clazz = &getOOType(); clazz != nullptr; clazz = clazz->superClass()) {
		for(const PropertyFieldDescriptor* field = clazz->firstPropertyField(); field != nullptr; field = field->next()) {
			if(field->flags().testFlag(PROPERTY_FIELD_MEMORIZE)) {
				if(field->isReferenceField()) {
					// If it's a reference field, recursively call loadUserDefaults() on the reference object(s).
					if(field->isVector() == false) {
						if(RefTarget* target = getReferenceField(*field)) {
							target->loadUserDefaults();

							// If it's a controller type, load default controller value.
							if(Controller* ctrl = dynamic_object_cast<Controller>(target)) {
								QSettings settings;
								settings.beginGroup(field->definingClass()->plugin()->pluginId());
								settings.beginGroup(field->definingClass()->name());
								QVariant v = settings.value(field->identifier());
								if(!v.isNull()) {
									if(FloatController* floatCtrl = dynamic_object_cast<FloatController>(ctrl)) {
										floatCtrl->setValue(0, v.value<FloatType>());
									}
									else if(IntegerController* intCtrl = dynamic_object_cast<IntegerController>(ctrl)) {
										intCtrl->setValue(0, v.value<int>());
									}
									else if(BooleanController* boolCtrl = dynamic_object_cast<BooleanController>(ctrl)) {
										boolCtrl->setValue(0, v.value<bool>());
									}
									else if(VectorController* vectorCtrl = dynamic_object_cast<VectorController>(ctrl)) {
										vectorCtrl->setValue(0, v.value<Vector3>());
									}
								}
							}
						}
					}
					else {
						const QVector<RefTarget*>& list = getVectorReferenceField(*field);
						for(RefTarget* target : list) {
							if(target) target->loadUserDefaults();
						}
					}
				}
				else {
					// If it's a property field, load the user-defined default value.
					field->loadDefaultValue(this);
				}
			}
		}
	}
}

};<|MERGE_RESOLUTION|>--- conflicted
+++ resolved
@@ -379,18 +379,6 @@
 			// Read the primitive value of the property field from the stream.
 			OVITO_ASSERT(fieldEntry.targetClass == nullptr);
 			stream.expectChunk(0x04);
-<<<<<<< HEAD
-			if(fieldEntry.field) {
-				OVITO_ASSERT(fieldEntry.field->propertyStorageLoadFunc != nullptr);
-				fieldEntry.field->propertyStorageLoadFunc(this, stream);
-#if 0
-				qDebug() << "  Property field" << fieldEntry.identifier << " contains" << fieldEntry.field->propertyStorageReadFunc(this);
-#endif
-			}
-			else {
-				// The property field no longer exists.
-				// Ignore chunk contents.
-=======
 			if(!loadPropertyFieldFromStream(stream, fieldEntry)) {
 				if(fieldEntry.field) {
 					OVITO_ASSERT(fieldEntry.field->propertyStorageLoadFunc != nullptr);
@@ -400,7 +388,6 @@
 					// The property field no longer exists.
 					// Ignore chunk contents.
 				}
->>>>>>> a91e3111
 			}
 			stream.closeChunk();
 		}
@@ -484,17 +471,14 @@
 								settings.beginGroup(field->definingClass()->name());
 								QVariant v = settings.value(field->identifier());
 								if(!v.isNull()) {
-									if(FloatController* floatCtrl = dynamic_object_cast<FloatController>(ctrl)) {
-										floatCtrl->setValue(0, v.value<FloatType>());
+									if(ctrl->controllerType() == Controller::ControllerTypeFloat) {
+										ctrl->setFloatValue(0, v.value<FloatType>());
 									}
-									else if(IntegerController* intCtrl = dynamic_object_cast<IntegerController>(ctrl)) {
-										intCtrl->setValue(0, v.value<int>());
+									else if(ctrl->controllerType() == Controller::ControllerTypeInt) {
+										ctrl->setIntValue(0, v.value<int>());
 									}
-									else if(BooleanController* boolCtrl = dynamic_object_cast<BooleanController>(ctrl)) {
-										boolCtrl->setValue(0, v.value<bool>());
-									}
-									else if(VectorController* vectorCtrl = dynamic_object_cast<VectorController>(ctrl)) {
-										vectorCtrl->setValue(0, v.value<Vector3>());
+									else if(ctrl->controllerType() == Controller::ControllerTypeVector3) {
+										ctrl->setVector3Value(0, v.value<Vector3>());
 									}
 								}
 							}

--- conflicted
+++ resolved
@@ -104,12 +104,7 @@
 ******************************************************************************/
 PipelineStatus AsynchronousParticleModifier::modifyParticles(TimePoint time, TimeInterval& validityInterval)
 {
-<<<<<<< HEAD
-	if(autoUpdateEnabled() && !_cacheValidity.contains(time) && input().status().type() != ObjectStatus::Pending) {
-=======
-	if(autoUpdateEnabled() && _needsUpdate && input().status().type() != PipelineStatus::Pending) {
-
->>>>>>> a91e3111
+	if(autoUpdateEnabled() && !_cacheValidity.contains(time) && input().status().type() != PipelineStatus::Pending) {
 		if(!_computationValidity.contains(time)) {
 
 			// Stop running job first.
@@ -132,13 +127,8 @@
 	}
 
 	if(!_computationValidity.contains(time)) {
-<<<<<<< HEAD
 		if(!_cacheValidity.contains(time)) {
-			if(input().status().type() != ObjectStatus::Pending)
-=======
-		if(_needsUpdate) {
 			if(input().status().type() != PipelineStatus::Pending)
->>>>>>> a91e3111
 				throw Exception(tr("The modifier results have not been computed yet."));
 			else
 				return PipelineStatus(PipelineStatus::Warning, tr("Waiting for input data to become ready..."));

///////////////////////////////////////////////////////////////////////////////
//
//  Copyright (2018) Alexander Stukowski
//
//  This file is part of OVITO (Open Visualization Tool).
//
//  OVITO is free software; you can redistribute it and/or modify
//  it under the terms of the GNU General Public License as published by
//  the Free Software Foundation; either version 2 of the License, or
//  (at your option) any later version.
//
//  OVITO is distributed in the hope that it will be useful,
//  but WITHOUT ANY WARRANTY; without even the implied warranty of
//  MERCHANTABILITY or FITNESS FOR A PARTICULAR PURPOSE.  See the
//  GNU General Public License for more details.
//
//  You should have received a copy of the GNU General Public License
//  along with this program.  If not, see <http://www.gnu.org/licenses/>.
//
///////////////////////////////////////////////////////////////////////////////

#include <plugins/crystalanalysis/CrystalAnalysis.h>
#include <plugins/crystalanalysis/objects/DislocationNetworkObject.h>
#include <core/dataset/pipeline/PipelineFlowState.h>
#include <gui/actions/ViewportModeAction.h>
#include <gui/viewport/ViewportWindow.h>
#include <gui/rendering/ViewportSceneRenderer.h>
#include <gui/mainwin/MainWindow.h>
#include "DislocationInspectionApplet.h"

namespace Ovito { namespace Plugins { namespace CrystalAnalysis {

IMPLEMENT_OVITO_CLASS(DislocationInspectionApplet);

/******************************************************************************
* Determines whether the given pipeline dataset contains data that can be
* displayed by this applet.
******************************************************************************/
bool DislocationInspectionApplet::appliesTo(const DataCollection& data)
{
	return data.containsObject<DislocationNetworkObject>();
}

/******************************************************************************
* Lets the applet create the UI widget that is to be placed into the data
* inspector panel.
******************************************************************************/
QWidget* DislocationInspectionApplet::createWidget(MainWindow* mainWindow)
{
	QWidget* panel = new QWidget();
	QGridLayout* layout = new QGridLayout(panel);
	layout->setContentsMargins(0,0,0,0);
	layout->setSpacing(0);

	_pickingMode = new PickingMode(this);
	ViewportModeAction* pickModeAction = new ViewportModeAction(mainWindow, tr("Select in viewports"), this, _pickingMode);
	pickModeAction->setIcon(QIcon(":/particles/icons/select_mode.svg"));

	QToolBar* toolbar = new QToolBar();
	toolbar->setOrientation(Qt::Horizontal);
	toolbar->setToolButtonStyle(Qt::ToolButtonIconOnly);
	toolbar->setIconSize(QSize(18,18));
	toolbar->setStyleSheet("QToolBar { padding: 0px; margin: 0px; border: 0px none black; spacing: 0px; }");
	toolbar->addAction(pickModeAction);
	layout->addWidget(toolbar, 0, 0);

	QWidget* pickModeButton = toolbar->widgetForAction(pickModeAction);
	connect(_pickingMode, &ViewportInputMode::statusChanged, pickModeButton, [pickModeButton,this](bool active) {
		if(active) {
			QToolTip::showText(pickModeButton->mapToGlobal(pickModeButton->rect().bottomRight()),
#ifndef Q_OS_MACX
				tr("Pick a dislocation in the viewports. Hold down the CONTROL key to select multiple dislocations."),
#else
				tr("Pick a dislocation in the viewports. Hold down the COMMAND key to select multiple dislocations."),
#endif
				pickModeButton, QRect(), 2000);
		}
	});
<<<<<<< HEAD

	_tableView = new QTableView();
=======
	
	_tableView = new TableView();
>>>>>>> ee4dbcb6
	_tableView->setSelectionBehavior(QAbstractItemView::SelectRows);
	_tableModel = new DislocationTableModel(_tableView);
	_tableView->setModel(_tableModel);
	_tableView->horizontalHeader()->resizeSection(0, 60);
	_tableView->horizontalHeader()->resizeSection(1, 140);
	_tableView->horizontalHeader()->resizeSection(2, 200);
	_tableView->horizontalHeader()->resizeSection(4, 60);
	_tableView->horizontalHeader()->resizeSection(6, 200);
	_tableView->horizontalHeader()->resizeSection(7, 200);
	_tableView->verticalHeader()->hide();
	layout->addWidget(_tableView, 1, 0);
	layout->setRowStretch(1, 1);

	connect(_tableView->selectionModel(), &QItemSelectionModel::selectionChanged, this, [this]() {
		if(_pickingMode->isActive())
			_pickingMode->requestViewportUpdate();
	});

	return panel;
}

/******************************************************************************
* Updates the contents displayed in the inspector.
******************************************************************************/
void DislocationInspectionApplet::updateDisplay(const PipelineFlowState& state, PipelineSceneNode* sceneNode)
{
	_tableModel->setContents(state);
	_sceneNode = sceneNode;
}

/******************************************************************************
* This is called when the applet is no longer visible.
******************************************************************************/
void DislocationInspectionApplet::deactivate(MainWindow* mainWindow)
{
	mainWindow->viewportInputManager()->removeInputMode(_pickingMode);
}

/******************************************************************************
* Handles the mouse up events for a Viewport.
******************************************************************************/
void DislocationInspectionApplet::PickingMode::mouseReleaseEvent(ViewportWindow* vpwin, QMouseEvent* event)
{
	if(event->button() == Qt::LeftButton) {
		int pickedSegment = pickDislocationSegment(vpwin, event->pos());
		if(pickedSegment != -1) {
			if(!event->modifiers().testFlag(Qt::ControlModifier)) {
				_applet->_tableView->selectRow(pickedSegment);
				_applet->_tableView->scrollTo(_applet->_tableView->model()->index(pickedSegment, 0));
			}
			else {
				_applet->_tableView->selectionModel()->select(_applet->_tableView->model()->index(pickedSegment, 0),
					QItemSelectionModel::Toggle | QItemSelectionModel::Rows);
			}
		}
	}
	ViewportInputMode::mouseReleaseEvent(vpwin, event);
}

/******************************************************************************
* Determines the dislocation segment under the mouse cursor.
******************************************************************************/
int DislocationInspectionApplet::PickingMode::pickDislocationSegment(ViewportWindow* vpwin, const QPoint& pos) const
{
	ViewportPickResult vpPickResult = vpwin->pick(pos);

	// Check if user has clicked on something.
	if(vpPickResult.isValid()) {
		// Check if that was a dislocation.
		DislocationPickInfo* pickInfo = dynamic_object_cast<DislocationPickInfo>(vpPickResult.pickInfo());
		if(pickInfo && vpPickResult.pipelineNode() == _applet->_sceneNode) {
			int segmentIndex = pickInfo->segmentIndexFromSubObjectID(vpPickResult.subobjectId());
			if(segmentIndex >= 0 && segmentIndex < pickInfo->dislocationObj()->segments().size()) {
				return segmentIndex;
			}
		}
	}

	return -1;
}

/******************************************************************************
* Handles the mouse move event for the given viewport.
******************************************************************************/
void DislocationInspectionApplet::PickingMode::mouseMoveEvent(ViewportWindow* vpwin, QMouseEvent* event)
{
	// Change mouse cursor while hovering over a dislocation.
	if(pickDislocationSegment(vpwin, event->pos()) != -1)
		setCursor(SelectionMode::selectionCursor());
	else
		setCursor(QCursor());

	ViewportInputMode::mouseMoveEvent(vpwin, event);
}

/******************************************************************************
* Lets the input mode render its overlay content in a viewport.
******************************************************************************/
void DislocationInspectionApplet::PickingMode::renderOverlay3D(Viewport* vp, ViewportSceneRenderer* renderer)
{
	if(!_applet->_sceneNode) return;

	const PipelineFlowState& flowState = _applet->_sceneNode->evaluatePipelinePreliminary(true);
	const DislocationNetworkObject* dislocationObj = flowState.getObject<DislocationNetworkObject>();
	if(!dislocationObj) return;
	DislocationVis* vis = dynamic_object_cast<DislocationVis>(dislocationObj->visElement());
	if(!vis) return;

	for(const QModelIndex& index : _applet->_tableView->selectionModel()->selectedRows()) {
		int segmentIndex = index.row();
		if(segmentIndex >= 0 && segmentIndex < dislocationObj->segments().size())
			vis->renderOverlayMarker(vp->dataset()->animationSettings()->time(), dislocationObj, flowState, segmentIndex, renderer, _applet->_sceneNode);
	}
}

}	// End of namespace
}	// End of namespace
}	// End of namespace<|MERGE_RESOLUTION|>--- conflicted
+++ resolved
@@ -76,13 +76,8 @@
 				pickModeButton, QRect(), 2000);
 		}
 	});
-<<<<<<< HEAD
 
-	_tableView = new QTableView();
-=======
-	
 	_tableView = new TableView();
->>>>>>> ee4dbcb6
 	_tableView->setSelectionBehavior(QAbstractItemView::SelectRows);
 	_tableModel = new DislocationTableModel(_tableView);
 	_tableView->setModel(_tableModel);

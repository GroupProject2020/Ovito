///////////////////////////////////////////////////////////////////////////////
//
//  Copyright (2019) Alexander Stukowski
//
//  This file is part of OVITO (Open Visualization Tool).
//
//  OVITO is free software; you can redistribute it and/or modify
//  it under the terms of the GNU General Public License as published by
//  the Free Software Foundation; either version 2 of the License, or
//  (at your option) any later version.
//
//  OVITO is distributed in the hope that it will be useful,
//  but WITHOUT ANY WARRANTY; without even the implied warranty of
//  MERCHANTABILITY or FITNESS FOR A PARTICULAR PURPOSE.  See the
//  GNU General Public License for more details.
//
//  You should have received a copy of the GNU General Public License
//  along with this program.  If not, see <http://www.gnu.org/licenses/>.
//
///////////////////////////////////////////////////////////////////////////////

#include <plugins/crystalanalysis/CrystalAnalysis.h>
#include <plugins/crystalanalysis/util/ManifoldConstructionHelper.h>
#include <core/utilities/concurrent/Task.h>
#include "InterfaceMesh.h"
#include "DislocationTracer.h"
#include "DislocationAnalysisModifier.h"
#include "DislocationAnalysisEngine.h"

namespace Ovito { namespace Plugins { namespace CrystalAnalysis {

/** Find the most common element in the [first, last) range.

    O(n) in time; O(1) in space.

    [first, last) must be valid sorted range.
    Elements must be equality comparable.
*/
template <class ForwardIterator>
ForwardIterator most_common(ForwardIterator first, ForwardIterator last)
{
	ForwardIterator it(first), max_it(first);
	size_t count = 0, max_count = 0;
	for( ; first != last; ++first) {
		if(*it == *first)
			count++;
		else {
			it = first;
			count = 1;
		}
		if(count > max_count) {
			max_count = count;
			max_it = it;
		}
	}
	return max_it;
}

/******************************************************************************
* Creates the mesh facets separating good and bad tetrahedra.
******************************************************************************/
bool InterfaceMesh::createMesh(FloatType maximumNeighborDistance, const PropertyStorage* crystalClusters, Task& promise)
{
	promise.beginProgressSubSteps(2);

	setSpaceFillingRegion(1);

	// Determines if a tetrahedron belongs to the good or bad crystal region.
	auto tetrahedronRegion = [this,crystalClusters](DelaunayTessellation::CellHandle cell) {
		if(elasticMapping().isElasticMappingCompatible(cell)) {
			setSpaceFillingRegion(0);
			if(crystalClusters) {
				std::array<int,4> clusters;
				for(int v = 0; v < 4; v++)
					clusters[v] = crystalClusters->getInt64(tessellation().vertexIndex(tessellation().cellVertex(cell, v)));
				std::sort(std::begin(clusters), std::end(clusters));
				return (*most_common(std::begin(clusters), std::end(clusters)) + 1);
			}
			else return 1;
		}
		else {
			return 0;
		}
	};

	// Transfer cluster vectors from tessellation edges to mesh edges.
	auto prepareMeshFace = [this](face_index face, const std::array<size_t,3>& vertexIndices, const std::array<DelaunayTessellation::VertexHandle,3>& vertexHandles, DelaunayTessellation::CellHandle cell) {
		// Obtain unwrapped vertex positions.
		Point3 vertexPositions[3] = { tessellation().vertexPosition(vertexHandles[0]), tessellation().vertexPosition(vertexHandles[1]), tessellation().vertexPosition(vertexHandles[2]) };

		// Extend the internal per-edge data array.
		_edges.resize(edgeCount());

		edge_index edge = firstFaceEdge(face);
		for(int i = 0; i < 3; i++, edge = nextFaceEdge(edge)) {
			_edges[edge].physicalVector = vertexPositions[(i+1)%3] - vertexPositions[i];

			// Check if edge is spanning more than half of a periodic simulation cell.
			for(size_t dim = 0; dim < 3; dim++) {
				if(structureAnalysis().cell().pbcFlags()[dim]) {
					if(std::abs(structureAnalysis().cell().inverseMatrix().prodrow(_edges[edge].physicalVector, dim)) >= FloatType(0.5)+FLOATTYPE_EPSILON)
						StructureAnalysis::generateCellTooSmallError(dim);
				}
			}

			// Transfer cluster vector from Delaunay edge to interface mesh edge.
			std::tie(_edges[edge].clusterVector, _edges[edge].clusterTransition) = elasticMapping().getEdgeClusterVector(vertexIndices[i], vertexIndices[(i+1)%3]);
		}
	};

	// Threshold for filtering out elements at the surface.
	double alpha = 5.0 * maximumNeighborDistance;

	ManifoldConstructionHelper<> manifoldConstructor(tessellation(), *this, alpha, *structureAnalysis().positions());
	if(!manifoldConstructor.construct(tetrahedronRegion, promise, prepareMeshFace))
		return false;

	promise.nextProgressSubStep();

	// Make sure each vertex is only part of a single manifold.
	makeManifold();

	// Allocate the internal per-vertex and per-face data arrays.
	_faces.resize(faceCount());
	_vertices.resize(vertexCount());
	OVITO_ASSERT(edgeCount() == _edges.size());
	// Copy the topology from the HalfEdgeMesh fields to the internal data structures of the InterfaceMesh.
	for(vertex_index v = 0; v < vertexCount(); v++) {
		_vertices[v]._pos = vertexPosition(v);
		if(firstVertexEdge(v) != HalfEdgeMesh::InvalidIndex)
			_vertices[v]._edges = &_edges[firstVertexEdge(v)];
	}
	for(face_index f = 0; f < faceCount(); f++) {
		if(firstFaceEdge(f) != HalfEdgeMesh::InvalidIndex)
			_faces[f]._edges = &_edges[firstFaceEdge(f)];
	}
	for(edge_index e = 0; e < edgeCount(); e++) {
		if(hasOppositeEdge(e))
			_edges[e]._oppositeEdge = &_edges[oppositeEdge(e)];
		_edges[e]._vertex2 = &_vertices[vertex2(e)];
		_edges[e]._face = &_faces[adjacentFace(e)];
		_edges[e]._nextFaceEdge = &_edges[nextFaceEdge(e)];
		_edges[e]._prevFaceEdge = &_edges[prevFaceEdge(e)];
		if(nextVertexEdge(e) != HalfEdgeMesh::InvalidIndex)
			_edges[e]._nextVertexEdge = &_edges[nextVertexEdge(e)];
	}

	// Validate constructed mesh.
#ifdef OVITO_DEBUG
	for(Vertex& vertex : vertices()) {
		int edgeCount = 0;
		for(Edge* edge = vertex.edges(); edge != nullptr; edge = edge->nextVertexEdge()) {
			OVITO_ASSERT(edge->oppositeEdge()->oppositeEdge() == edge);
			OVITO_ASSERT(edge->physicalVector.equals(-edge->oppositeEdge()->physicalVector, CA_ATOM_VECTOR_EPSILON));
			OVITO_ASSERT(edge->clusterTransition == edge->oppositeEdge()->clusterTransition->reverse);
			OVITO_ASSERT(edge->clusterTransition->reverse == edge->oppositeEdge()->clusterTransition);
			OVITO_ASSERT(edge->clusterVector.equals(-edge->oppositeEdge()->clusterTransition->transform(edge->oppositeEdge()->clusterVector), CA_LATTICE_VECTOR_EPSILON));
			OVITO_ASSERT(edge->nextFaceEdge()->prevFaceEdge() == edge);
			OVITO_ASSERT(edge->prevFaceEdge()->nextFaceEdge() == edge);
			OVITO_ASSERT(edge->nextFaceEdge()->nextFaceEdge() == edge->prevFaceEdge());
			OVITO_ASSERT(edge->prevFaceEdge()->prevFaceEdge() == edge->nextFaceEdge());
			edgeCount++;
		}
		OVITO_ASSERT(edgeCount >= 3);

		Edge* edge = vertex.edges();
		do {
			OVITO_ASSERT(edgeCount > 0);
			Edge* nextEdge = edge->oppositeEdge()->nextFaceEdge();
			OVITO_ASSERT(nextEdge->prevFaceEdge()->oppositeEdge() == edge);
			edge = nextEdge;
			edgeCount--;
		}
		while(edge != vertex.edges());
		OVITO_ASSERT(edgeCount == 0);
	}
#endif

	promise.endProgressSubSteps();
	return !promise.isCanceled();
}

/******************************************************************************
* Generates the nodes and facets of the defect mesh based on the interface mesh.
******************************************************************************/
<<<<<<< HEAD
bool InterfaceMesh::generateDefectMesh(const DislocationTracer& tracer, SurfaceMeshData& defectMesh, PromiseState& progress)
=======
bool InterfaceMesh::generateDefectMesh(const DislocationTracer& tracer, HalfEdgeMesh<>& defectMesh, Task& progress)
>>>>>>> ee4dbcb6
{
	// Adopt all vertices from the interface mesh to the defect mesh.
	defectMesh.createVertices(vertexCoords(), vertexCoords() + vertexCount());
	defectMesh.setSpaceFillingRegion(spaceFillingRegion());
	defectMesh.cell() = cell();

	// Copy faces and half-edges.
	std::vector<face_index> faceMap(faceCount(), HalfEdgeMesh::InvalidIndex);
	auto faceMapIter = faceMap.begin();
	std::vector<vertex_index> faceVertices;
	face_index face_o_idx = 0;
	for(InterfaceMesh::Face& face_o : faces()) {

		// Skip parts of the interface mesh that have been swept by a Burgers circuit and are
		// now part of a dislocation line.
		if(face_o.circuit != nullptr) {
			if(face_o.testFlag(1) || face_o.circuit->isDangling == false) {
				++faceMapIter;
				face_o_idx++;
				continue;
			}
		}

		// Collect the vertices of the current face.
		OVITO_ASSERT(firstFaceEdge(face_o_idx) != HalfEdgeMesh::InvalidIndex);
		faceVertices.clear();
		edge_index edge_o = firstFaceEdge(face_o_idx);
		do {
			faceVertices.push_back(vertex1(edge_o));
			edge_o = nextFaceEdge(edge_o);
		}
		while(edge_o != firstFaceEdge(face_o_idx));

		// Create a copy of the face in the output mesh.
		*faceMapIter++ = defectMesh.createFace(faceVertices.begin(), faceVertices.end());
		face_o_idx++;
	}

	// Link opposite half-edges.
	auto face_c = faceMap.cbegin();
	for(face_index face_o = 0; face_o < faceMap.size(); face_o++, ++face_c) {
		if(*face_c == HalfEdgeMesh::InvalidIndex) continue;
		edge_index edge_o = firstFaceEdge(face_o);
		edge_index edge_c = defectMesh.firstFaceEdge(*face_c);
		do {
			OVITO_ASSERT(vertex1(edge_o) == defectMesh.vertex1(edge_c));
			OVITO_ASSERT(vertex2(edge_o) == defectMesh.vertex2(edge_c));
			if(hasOppositeEdge(edge_o) && !defectMesh.hasOppositeEdge(edge_c)) {
				face_index oppositeFace = faceMap[adjacentFace(oppositeEdge(edge_o))];
				if(oppositeFace != HalfEdgeMesh::InvalidIndex) {
					edge_index oppositeEdge = defectMesh.findEdge(oppositeFace, defectMesh.vertex2(edge_c), defectMesh.vertex1(edge_c));
					OVITO_ASSERT(oppositeEdge != HalfEdgeMesh::InvalidIndex);
					defectMesh.linkOppositeEdges(edge_c, oppositeEdge);
				}
			}
			edge_o = nextFaceEdge(edge_o);
			edge_c = defectMesh.nextFaceEdge(edge_c);
		}
		while(edge_o != firstFaceEdge(face_o));
	}

	// Generate cap vertices and facets to close holes left by dangling Burgers circuits.
	for(DislocationNode* dislocationNode : tracer.danglingNodes()) {
		BurgersCircuit* circuit = dislocationNode->circuit;
		OVITO_ASSERT(dislocationNode->isDangling());
		OVITO_ASSERT(circuit != nullptr);
		OVITO_ASSERT(circuit->segmentMeshCap.size() >= 2);
		OVITO_ASSERT(circuit->segmentMeshCap[0]->vertex2() == circuit->segmentMeshCap[1]->vertex1());
		OVITO_ASSERT(circuit->segmentMeshCap.back()->vertex2() == circuit->segmentMeshCap.front()->vertex1());

		vertex_index capVertex = defectMesh.createVertex(dislocationNode->position());
		for(Edge* meshEdge : circuit->segmentMeshCap) {
			vertex_index v1 = vertexIndex(meshEdge->vertex2());
			vertex_index v2 = vertexIndex(meshEdge->vertex1());
			defectMesh.createFace({v1, v2, capVertex});
		}
	}

	// Link dangling half-edges to their opposite edges.
	if(!defectMesh.connectOppositeHalfedges()) {
		OVITO_ASSERT(false);	// Mesh is not closed.
	}

	return true;
}

}	// End of namespace
}	// End of namespace
}	// End of namespace
<|MERGE_RESOLUTION|>--- conflicted
+++ resolved
@@ -1,279 +1,275 @@
-///////////////////////////////////////////////////////////////////////////////
-//
-//  Copyright (2019) Alexander Stukowski
-//
-//  This file is part of OVITO (Open Visualization Tool).
-//
-//  OVITO is free software; you can redistribute it and/or modify
-//  it under the terms of the GNU General Public License as published by
-//  the Free Software Foundation; either version 2 of the License, or
-//  (at your option) any later version.
-//
-//  OVITO is distributed in the hope that it will be useful,
-//  but WITHOUT ANY WARRANTY; without even the implied warranty of
-//  MERCHANTABILITY or FITNESS FOR A PARTICULAR PURPOSE.  See the
-//  GNU General Public License for more details.
-//
-//  You should have received a copy of the GNU General Public License
-//  along with this program.  If not, see <http://www.gnu.org/licenses/>.
-//
-///////////////////////////////////////////////////////////////////////////////
-
-#include <plugins/crystalanalysis/CrystalAnalysis.h>
-#include <plugins/crystalanalysis/util/ManifoldConstructionHelper.h>
-#include <core/utilities/concurrent/Task.h>
-#include "InterfaceMesh.h"
-#include "DislocationTracer.h"
-#include "DislocationAnalysisModifier.h"
-#include "DislocationAnalysisEngine.h"
-
-namespace Ovito { namespace Plugins { namespace CrystalAnalysis {
-
-/** Find the most common element in the [first, last) range.
-
-    O(n) in time; O(1) in space.
-
-    [first, last) must be valid sorted range.
-    Elements must be equality comparable.
-*/
-template <class ForwardIterator>
-ForwardIterator most_common(ForwardIterator first, ForwardIterator last)
-{
-	ForwardIterator it(first), max_it(first);
-	size_t count = 0, max_count = 0;
-	for( ; first != last; ++first) {
-		if(*it == *first)
-			count++;
-		else {
-			it = first;
-			count = 1;
-		}
-		if(count > max_count) {
-			max_count = count;
-			max_it = it;
-		}
-	}
-	return max_it;
-}
-
-/******************************************************************************
-* Creates the mesh facets separating good and bad tetrahedra.
-******************************************************************************/
-bool InterfaceMesh::createMesh(FloatType maximumNeighborDistance, const PropertyStorage* crystalClusters, Task& promise)
-{
-	promise.beginProgressSubSteps(2);
-
-	setSpaceFillingRegion(1);
-
-	// Determines if a tetrahedron belongs to the good or bad crystal region.
-	auto tetrahedronRegion = [this,crystalClusters](DelaunayTessellation::CellHandle cell) {
-		if(elasticMapping().isElasticMappingCompatible(cell)) {
-			setSpaceFillingRegion(0);
-			if(crystalClusters) {
-				std::array<int,4> clusters;
-				for(int v = 0; v < 4; v++)
-					clusters[v] = crystalClusters->getInt64(tessellation().vertexIndex(tessellation().cellVertex(cell, v)));
-				std::sort(std::begin(clusters), std::end(clusters));
-				return (*most_common(std::begin(clusters), std::end(clusters)) + 1);
-			}
-			else return 1;
-		}
-		else {
-			return 0;
-		}
-	};
-
-	// Transfer cluster vectors from tessellation edges to mesh edges.
-	auto prepareMeshFace = [this](face_index face, const std::array<size_t,3>& vertexIndices, const std::array<DelaunayTessellation::VertexHandle,3>& vertexHandles, DelaunayTessellation::CellHandle cell) {
-		// Obtain unwrapped vertex positions.
-		Point3 vertexPositions[3] = { tessellation().vertexPosition(vertexHandles[0]), tessellation().vertexPosition(vertexHandles[1]), tessellation().vertexPosition(vertexHandles[2]) };
-
-		// Extend the internal per-edge data array.
-		_edges.resize(edgeCount());
-
-		edge_index edge = firstFaceEdge(face);
-		for(int i = 0; i < 3; i++, edge = nextFaceEdge(edge)) {
-			_edges[edge].physicalVector = vertexPositions[(i+1)%3] - vertexPositions[i];
-
-			// Check if edge is spanning more than half of a periodic simulation cell.
-			for(size_t dim = 0; dim < 3; dim++) {
-				if(structureAnalysis().cell().pbcFlags()[dim]) {
-					if(std::abs(structureAnalysis().cell().inverseMatrix().prodrow(_edges[edge].physicalVector, dim)) >= FloatType(0.5)+FLOATTYPE_EPSILON)
-						StructureAnalysis::generateCellTooSmallError(dim);
-				}
-			}
-
-			// Transfer cluster vector from Delaunay edge to interface mesh edge.
-			std::tie(_edges[edge].clusterVector, _edges[edge].clusterTransition) = elasticMapping().getEdgeClusterVector(vertexIndices[i], vertexIndices[(i+1)%3]);
-		}
-	};
-
-	// Threshold for filtering out elements at the surface.
-	double alpha = 5.0 * maximumNeighborDistance;
-
-	ManifoldConstructionHelper<> manifoldConstructor(tessellation(), *this, alpha, *structureAnalysis().positions());
-	if(!manifoldConstructor.construct(tetrahedronRegion, promise, prepareMeshFace))
-		return false;
-
-	promise.nextProgressSubStep();
-
-	// Make sure each vertex is only part of a single manifold.
-	makeManifold();
-
-	// Allocate the internal per-vertex and per-face data arrays.
-	_faces.resize(faceCount());
-	_vertices.resize(vertexCount());
-	OVITO_ASSERT(edgeCount() == _edges.size());
-	// Copy the topology from the HalfEdgeMesh fields to the internal data structures of the InterfaceMesh.
-	for(vertex_index v = 0; v < vertexCount(); v++) {
-		_vertices[v]._pos = vertexPosition(v);
-		if(firstVertexEdge(v) != HalfEdgeMesh::InvalidIndex)
-			_vertices[v]._edges = &_edges[firstVertexEdge(v)];
-	}
-	for(face_index f = 0; f < faceCount(); f++) {
-		if(firstFaceEdge(f) != HalfEdgeMesh::InvalidIndex)
-			_faces[f]._edges = &_edges[firstFaceEdge(f)];
-	}
-	for(edge_index e = 0; e < edgeCount(); e++) {
-		if(hasOppositeEdge(e))
-			_edges[e]._oppositeEdge = &_edges[oppositeEdge(e)];
-		_edges[e]._vertex2 = &_vertices[vertex2(e)];
-		_edges[e]._face = &_faces[adjacentFace(e)];
-		_edges[e]._nextFaceEdge = &_edges[nextFaceEdge(e)];
-		_edges[e]._prevFaceEdge = &_edges[prevFaceEdge(e)];
-		if(nextVertexEdge(e) != HalfEdgeMesh::InvalidIndex)
-			_edges[e]._nextVertexEdge = &_edges[nextVertexEdge(e)];
-	}
-
-	// Validate constructed mesh.
-#ifdef OVITO_DEBUG
-	for(Vertex& vertex : vertices()) {
-		int edgeCount = 0;
-		for(Edge* edge = vertex.edges(); edge != nullptr; edge = edge->nextVertexEdge()) {
-			OVITO_ASSERT(edge->oppositeEdge()->oppositeEdge() == edge);
-			OVITO_ASSERT(edge->physicalVector.equals(-edge->oppositeEdge()->physicalVector, CA_ATOM_VECTOR_EPSILON));
-			OVITO_ASSERT(edge->clusterTransition == edge->oppositeEdge()->clusterTransition->reverse);
-			OVITO_ASSERT(edge->clusterTransition->reverse == edge->oppositeEdge()->clusterTransition);
-			OVITO_ASSERT(edge->clusterVector.equals(-edge->oppositeEdge()->clusterTransition->transform(edge->oppositeEdge()->clusterVector), CA_LATTICE_VECTOR_EPSILON));
-			OVITO_ASSERT(edge->nextFaceEdge()->prevFaceEdge() == edge);
-			OVITO_ASSERT(edge->prevFaceEdge()->nextFaceEdge() == edge);
-			OVITO_ASSERT(edge->nextFaceEdge()->nextFaceEdge() == edge->prevFaceEdge());
-			OVITO_ASSERT(edge->prevFaceEdge()->prevFaceEdge() == edge->nextFaceEdge());
-			edgeCount++;
-		}
-		OVITO_ASSERT(edgeCount >= 3);
-
-		Edge* edge = vertex.edges();
-		do {
-			OVITO_ASSERT(edgeCount > 0);
-			Edge* nextEdge = edge->oppositeEdge()->nextFaceEdge();
-			OVITO_ASSERT(nextEdge->prevFaceEdge()->oppositeEdge() == edge);
-			edge = nextEdge;
-			edgeCount--;
-		}
-		while(edge != vertex.edges());
-		OVITO_ASSERT(edgeCount == 0);
-	}
-#endif
-
-	promise.endProgressSubSteps();
-	return !promise.isCanceled();
-}
-
-/******************************************************************************
-* Generates the nodes and facets of the defect mesh based on the interface mesh.
-******************************************************************************/
-<<<<<<< HEAD
-bool InterfaceMesh::generateDefectMesh(const DislocationTracer& tracer, SurfaceMeshData& defectMesh, PromiseState& progress)
-=======
-bool InterfaceMesh::generateDefectMesh(const DislocationTracer& tracer, HalfEdgeMesh<>& defectMesh, Task& progress)
->>>>>>> ee4dbcb6
-{
-	// Adopt all vertices from the interface mesh to the defect mesh.
-	defectMesh.createVertices(vertexCoords(), vertexCoords() + vertexCount());
-	defectMesh.setSpaceFillingRegion(spaceFillingRegion());
-	defectMesh.cell() = cell();
-
-	// Copy faces and half-edges.
-	std::vector<face_index> faceMap(faceCount(), HalfEdgeMesh::InvalidIndex);
-	auto faceMapIter = faceMap.begin();
-	std::vector<vertex_index> faceVertices;
-	face_index face_o_idx = 0;
-	for(InterfaceMesh::Face& face_o : faces()) {
-
-		// Skip parts of the interface mesh that have been swept by a Burgers circuit and are
-		// now part of a dislocation line.
-		if(face_o.circuit != nullptr) {
-			if(face_o.testFlag(1) || face_o.circuit->isDangling == false) {
-				++faceMapIter;
-				face_o_idx++;
-				continue;
-			}
-		}
-
-		// Collect the vertices of the current face.
-		OVITO_ASSERT(firstFaceEdge(face_o_idx) != HalfEdgeMesh::InvalidIndex);
-		faceVertices.clear();
-		edge_index edge_o = firstFaceEdge(face_o_idx);
-		do {
-			faceVertices.push_back(vertex1(edge_o));
-			edge_o = nextFaceEdge(edge_o);
-		}
-		while(edge_o != firstFaceEdge(face_o_idx));
-
-		// Create a copy of the face in the output mesh.
-		*faceMapIter++ = defectMesh.createFace(faceVertices.begin(), faceVertices.end());
-		face_o_idx++;
-	}
-
-	// Link opposite half-edges.
-	auto face_c = faceMap.cbegin();
-	for(face_index face_o = 0; face_o < faceMap.size(); face_o++, ++face_c) {
-		if(*face_c == HalfEdgeMesh::InvalidIndex) continue;
-		edge_index edge_o = firstFaceEdge(face_o);
-		edge_index edge_c = defectMesh.firstFaceEdge(*face_c);
-		do {
-			OVITO_ASSERT(vertex1(edge_o) == defectMesh.vertex1(edge_c));
-			OVITO_ASSERT(vertex2(edge_o) == defectMesh.vertex2(edge_c));
-			if(hasOppositeEdge(edge_o) && !defectMesh.hasOppositeEdge(edge_c)) {
-				face_index oppositeFace = faceMap[adjacentFace(oppositeEdge(edge_o))];
-				if(oppositeFace != HalfEdgeMesh::InvalidIndex) {
-					edge_index oppositeEdge = defectMesh.findEdge(oppositeFace, defectMesh.vertex2(edge_c), defectMesh.vertex1(edge_c));
-					OVITO_ASSERT(oppositeEdge != HalfEdgeMesh::InvalidIndex);
-					defectMesh.linkOppositeEdges(edge_c, oppositeEdge);
-				}
-			}
-			edge_o = nextFaceEdge(edge_o);
-			edge_c = defectMesh.nextFaceEdge(edge_c);
-		}
-		while(edge_o != firstFaceEdge(face_o));
-	}
-
-	// Generate cap vertices and facets to close holes left by dangling Burgers circuits.
-	for(DislocationNode* dislocationNode : tracer.danglingNodes()) {
-		BurgersCircuit* circuit = dislocationNode->circuit;
-		OVITO_ASSERT(dislocationNode->isDangling());
-		OVITO_ASSERT(circuit != nullptr);
-		OVITO_ASSERT(circuit->segmentMeshCap.size() >= 2);
-		OVITO_ASSERT(circuit->segmentMeshCap[0]->vertex2() == circuit->segmentMeshCap[1]->vertex1());
-		OVITO_ASSERT(circuit->segmentMeshCap.back()->vertex2() == circuit->segmentMeshCap.front()->vertex1());
-
-		vertex_index capVertex = defectMesh.createVertex(dislocationNode->position());
-		for(Edge* meshEdge : circuit->segmentMeshCap) {
-			vertex_index v1 = vertexIndex(meshEdge->vertex2());
-			vertex_index v2 = vertexIndex(meshEdge->vertex1());
-			defectMesh.createFace({v1, v2, capVertex});
-		}
-	}
-
-	// Link dangling half-edges to their opposite edges.
-	if(!defectMesh.connectOppositeHalfedges()) {
-		OVITO_ASSERT(false);	// Mesh is not closed.
-	}
-
-	return true;
-}
-
-}	// End of namespace
-}	// End of namespace
-}	// End of namespace
+///////////////////////////////////////////////////////////////////////////////
+//
+//  Copyright (2019) Alexander Stukowski
+//
+//  This file is part of OVITO (Open Visualization Tool).
+//
+//  OVITO is free software; you can redistribute it and/or modify
+//  it under the terms of the GNU General Public License as published by
+//  the Free Software Foundation; either version 2 of the License, or
+//  (at your option) any later version.
+//
+//  OVITO is distributed in the hope that it will be useful,
+//  but WITHOUT ANY WARRANTY; without even the implied warranty of
+//  MERCHANTABILITY or FITNESS FOR A PARTICULAR PURPOSE.  See the
+//  GNU General Public License for more details.
+//
+//  You should have received a copy of the GNU General Public License
+//  along with this program.  If not, see <http://www.gnu.org/licenses/>.
+//
+///////////////////////////////////////////////////////////////////////////////
+
+#include <plugins/crystalanalysis/CrystalAnalysis.h>
+#include <plugins/crystalanalysis/util/ManifoldConstructionHelper.h>
+#include <core/utilities/concurrent/Task.h>
+#include "InterfaceMesh.h"
+#include "DislocationTracer.h"
+#include "DislocationAnalysisModifier.h"
+#include "DislocationAnalysisEngine.h"
+
+namespace Ovito { namespace Plugins { namespace CrystalAnalysis {
+
+/** Find the most common element in the [first, last) range.
+
+    O(n) in time; O(1) in space.
+
+    [first, last) must be valid sorted range.
+    Elements must be equality comparable.
+*/
+template <class ForwardIterator>
+ForwardIterator most_common(ForwardIterator first, ForwardIterator last)
+{
+	ForwardIterator it(first), max_it(first);
+	size_t count = 0, max_count = 0;
+	for( ; first != last; ++first) {
+		if(*it == *first)
+			count++;
+		else {
+			it = first;
+			count = 1;
+		}
+		if(count > max_count) {
+			max_count = count;
+			max_it = it;
+		}
+	}
+	return max_it;
+}
+
+/******************************************************************************
+* Creates the mesh facets separating good and bad tetrahedra.
+******************************************************************************/
+bool InterfaceMesh::createMesh(FloatType maximumNeighborDistance, const PropertyStorage* crystalClusters, Task& promise)
+{
+	promise.beginProgressSubSteps(2);
+
+	setSpaceFillingRegion(1);
+
+	// Determines if a tetrahedron belongs to the good or bad crystal region.
+	auto tetrahedronRegion = [this,crystalClusters](DelaunayTessellation::CellHandle cell) {
+		if(elasticMapping().isElasticMappingCompatible(cell)) {
+			setSpaceFillingRegion(0);
+			if(crystalClusters) {
+				std::array<int,4> clusters;
+				for(int v = 0; v < 4; v++)
+					clusters[v] = crystalClusters->getInt64(tessellation().vertexIndex(tessellation().cellVertex(cell, v)));
+				std::sort(std::begin(clusters), std::end(clusters));
+				return (*most_common(std::begin(clusters), std::end(clusters)) + 1);
+			}
+			else return 1;
+		}
+		else {
+			return 0;
+		}
+	};
+
+	// Transfer cluster vectors from tessellation edges to mesh edges.
+	auto prepareMeshFace = [this](face_index face, const std::array<size_t,3>& vertexIndices, const std::array<DelaunayTessellation::VertexHandle,3>& vertexHandles, DelaunayTessellation::CellHandle cell) {
+		// Obtain unwrapped vertex positions.
+		Point3 vertexPositions[3] = { tessellation().vertexPosition(vertexHandles[0]), tessellation().vertexPosition(vertexHandles[1]), tessellation().vertexPosition(vertexHandles[2]) };
+
+		// Extend the internal per-edge data array.
+		_edges.resize(edgeCount());
+
+		edge_index edge = firstFaceEdge(face);
+		for(int i = 0; i < 3; i++, edge = nextFaceEdge(edge)) {
+			_edges[edge].physicalVector = vertexPositions[(i+1)%3] - vertexPositions[i];
+
+			// Check if edge is spanning more than half of a periodic simulation cell.
+			for(size_t dim = 0; dim < 3; dim++) {
+				if(structureAnalysis().cell().pbcFlags()[dim]) {
+					if(std::abs(structureAnalysis().cell().inverseMatrix().prodrow(_edges[edge].physicalVector, dim)) >= FloatType(0.5)+FLOATTYPE_EPSILON)
+						StructureAnalysis::generateCellTooSmallError(dim);
+				}
+			}
+
+			// Transfer cluster vector from Delaunay edge to interface mesh edge.
+			std::tie(_edges[edge].clusterVector, _edges[edge].clusterTransition) = elasticMapping().getEdgeClusterVector(vertexIndices[i], vertexIndices[(i+1)%3]);
+		}
+	};
+
+	// Threshold for filtering out elements at the surface.
+	double alpha = 5.0 * maximumNeighborDistance;
+
+	ManifoldConstructionHelper<> manifoldConstructor(tessellation(), *this, alpha, *structureAnalysis().positions());
+	if(!manifoldConstructor.construct(tetrahedronRegion, promise, prepareMeshFace))
+		return false;
+
+	promise.nextProgressSubStep();
+
+	// Make sure each vertex is only part of a single manifold.
+	makeManifold();
+
+	// Allocate the internal per-vertex and per-face data arrays.
+	_faces.resize(faceCount());
+	_vertices.resize(vertexCount());
+	OVITO_ASSERT(edgeCount() == _edges.size());
+	// Copy the topology from the HalfEdgeMesh fields to the internal data structures of the InterfaceMesh.
+	for(vertex_index v = 0; v < vertexCount(); v++) {
+		_vertices[v]._pos = vertexPosition(v);
+		if(firstVertexEdge(v) != HalfEdgeMesh::InvalidIndex)
+			_vertices[v]._edges = &_edges[firstVertexEdge(v)];
+	}
+	for(face_index f = 0; f < faceCount(); f++) {
+		if(firstFaceEdge(f) != HalfEdgeMesh::InvalidIndex)
+			_faces[f]._edges = &_edges[firstFaceEdge(f)];
+	}
+	for(edge_index e = 0; e < edgeCount(); e++) {
+		if(hasOppositeEdge(e))
+			_edges[e]._oppositeEdge = &_edges[oppositeEdge(e)];
+		_edges[e]._vertex2 = &_vertices[vertex2(e)];
+		_edges[e]._face = &_faces[adjacentFace(e)];
+		_edges[e]._nextFaceEdge = &_edges[nextFaceEdge(e)];
+		_edges[e]._prevFaceEdge = &_edges[prevFaceEdge(e)];
+		if(nextVertexEdge(e) != HalfEdgeMesh::InvalidIndex)
+			_edges[e]._nextVertexEdge = &_edges[nextVertexEdge(e)];
+	}
+
+	// Validate constructed mesh.
+#ifdef OVITO_DEBUG
+	for(Vertex& vertex : vertices()) {
+		int edgeCount = 0;
+		for(Edge* edge = vertex.edges(); edge != nullptr; edge = edge->nextVertexEdge()) {
+			OVITO_ASSERT(edge->oppositeEdge()->oppositeEdge() == edge);
+			OVITO_ASSERT(edge->physicalVector.equals(-edge->oppositeEdge()->physicalVector, CA_ATOM_VECTOR_EPSILON));
+			OVITO_ASSERT(edge->clusterTransition == edge->oppositeEdge()->clusterTransition->reverse);
+			OVITO_ASSERT(edge->clusterTransition->reverse == edge->oppositeEdge()->clusterTransition);
+			OVITO_ASSERT(edge->clusterVector.equals(-edge->oppositeEdge()->clusterTransition->transform(edge->oppositeEdge()->clusterVector), CA_LATTICE_VECTOR_EPSILON));
+			OVITO_ASSERT(edge->nextFaceEdge()->prevFaceEdge() == edge);
+			OVITO_ASSERT(edge->prevFaceEdge()->nextFaceEdge() == edge);
+			OVITO_ASSERT(edge->nextFaceEdge()->nextFaceEdge() == edge->prevFaceEdge());
+			OVITO_ASSERT(edge->prevFaceEdge()->prevFaceEdge() == edge->nextFaceEdge());
+			edgeCount++;
+		}
+		OVITO_ASSERT(edgeCount >= 3);
+
+		Edge* edge = vertex.edges();
+		do {
+			OVITO_ASSERT(edgeCount > 0);
+			Edge* nextEdge = edge->oppositeEdge()->nextFaceEdge();
+			OVITO_ASSERT(nextEdge->prevFaceEdge()->oppositeEdge() == edge);
+			edge = nextEdge;
+			edgeCount--;
+		}
+		while(edge != vertex.edges());
+		OVITO_ASSERT(edgeCount == 0);
+	}
+#endif
+
+	promise.endProgressSubSteps();
+	return !promise.isCanceled();
+}
+
+/******************************************************************************
+* Generates the nodes and facets of the defect mesh based on the interface mesh.
+******************************************************************************/
+bool InterfaceMesh::generateDefectMesh(const DislocationTracer& tracer, SurfaceMeshData& defectMesh, Task& progress)
+{
+	// Adopt all vertices from the interface mesh to the defect mesh.
+	defectMesh.createVertices(vertexCoords(), vertexCoords() + vertexCount());
+	defectMesh.setSpaceFillingRegion(spaceFillingRegion());
+	defectMesh.cell() = cell();
+
+	// Copy faces and half-edges.
+	std::vector<face_index> faceMap(faceCount(), HalfEdgeMesh::InvalidIndex);
+	auto faceMapIter = faceMap.begin();
+	std::vector<vertex_index> faceVertices;
+	face_index face_o_idx = 0;
+	for(InterfaceMesh::Face& face_o : faces()) {
+
+		// Skip parts of the interface mesh that have been swept by a Burgers circuit and are
+		// now part of a dislocation line.
+		if(face_o.circuit != nullptr) {
+			if(face_o.testFlag(1) || face_o.circuit->isDangling == false) {
+				++faceMapIter;
+				face_o_idx++;
+				continue;
+			}
+		}
+
+		// Collect the vertices of the current face.
+		OVITO_ASSERT(firstFaceEdge(face_o_idx) != HalfEdgeMesh::InvalidIndex);
+		faceVertices.clear();
+		edge_index edge_o = firstFaceEdge(face_o_idx);
+		do {
+			faceVertices.push_back(vertex1(edge_o));
+			edge_o = nextFaceEdge(edge_o);
+		}
+		while(edge_o != firstFaceEdge(face_o_idx));
+
+		// Create a copy of the face in the output mesh.
+		*faceMapIter++ = defectMesh.createFace(faceVertices.begin(), faceVertices.end());
+		face_o_idx++;
+	}
+
+	// Link opposite half-edges.
+	auto face_c = faceMap.cbegin();
+	for(face_index face_o = 0; face_o < faceMap.size(); face_o++, ++face_c) {
+		if(*face_c == HalfEdgeMesh::InvalidIndex) continue;
+		edge_index edge_o = firstFaceEdge(face_o);
+		edge_index edge_c = defectMesh.firstFaceEdge(*face_c);
+		do {
+			OVITO_ASSERT(vertex1(edge_o) == defectMesh.vertex1(edge_c));
+			OVITO_ASSERT(vertex2(edge_o) == defectMesh.vertex2(edge_c));
+			if(hasOppositeEdge(edge_o) && !defectMesh.hasOppositeEdge(edge_c)) {
+				face_index oppositeFace = faceMap[adjacentFace(oppositeEdge(edge_o))];
+				if(oppositeFace != HalfEdgeMesh::InvalidIndex) {
+					edge_index oppositeEdge = defectMesh.findEdge(oppositeFace, defectMesh.vertex2(edge_c), defectMesh.vertex1(edge_c));
+					OVITO_ASSERT(oppositeEdge != HalfEdgeMesh::InvalidIndex);
+					defectMesh.linkOppositeEdges(edge_c, oppositeEdge);
+				}
+			}
+			edge_o = nextFaceEdge(edge_o);
+			edge_c = defectMesh.nextFaceEdge(edge_c);
+		}
+		while(edge_o != firstFaceEdge(face_o));
+	}
+
+	// Generate cap vertices and facets to close holes left by dangling Burgers circuits.
+	for(DislocationNode* dislocationNode : tracer.danglingNodes()) {
+		BurgersCircuit* circuit = dislocationNode->circuit;
+		OVITO_ASSERT(dislocationNode->isDangling());
+		OVITO_ASSERT(circuit != nullptr);
+		OVITO_ASSERT(circuit->segmentMeshCap.size() >= 2);
+		OVITO_ASSERT(circuit->segmentMeshCap[0]->vertex2() == circuit->segmentMeshCap[1]->vertex1());
+		OVITO_ASSERT(circuit->segmentMeshCap.back()->vertex2() == circuit->segmentMeshCap.front()->vertex1());
+
+		vertex_index capVertex = defectMesh.createVertex(dislocationNode->position());
+		for(Edge* meshEdge : circuit->segmentMeshCap) {
+			vertex_index v1 = vertexIndex(meshEdge->vertex2());
+			vertex_index v2 = vertexIndex(meshEdge->vertex1());
+			defectMesh.createFace({v1, v2, capVertex});
+		}
+	}
+
+	// Link dangling half-edges to their opposite edges.
+	if(!defectMesh.connectOppositeHalfedges()) {
+		OVITO_ASSERT(false);	// Mesh is not closed.
+	}
+
+	return true;
+}
+
+}	// End of namespace
+}	// End of namespace
+}	// End of namespace
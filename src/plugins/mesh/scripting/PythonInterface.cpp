--- conflicted
+++ resolved
@@ -212,12 +212,8 @@
 			"\n\n"
 			"Sets the cutting planes to be applied to this :py:class:`!SurfaceMesh`. "
 			"The array *planes* must follow the same format as the one returned by :py:meth:`.get_cutting_planes`. ")
-<<<<<<< HEAD
-		// For backward compatibility with Ovito 2.8.2:	
-=======
 
 		// For backward compatibility with Ovito 2.8.2:
->>>>>>> ee4dbcb6
 		.def("export_vtk", [](SurfaceMesh& mesh, const QString& filename, SimulationCellObject* simCellObj) {
 				if(!simCellObj)
 					throw Exception("A simulation cell is required to generate non-periodic mesh for export.");
@@ -239,15 +235,9 @@
 			})
 #endif
 	;
-<<<<<<< HEAD
 	createDataPropertyAccessors(SurfaceMesh_py, "all_interior", &SurfaceMesh::spaceFillingRegion, &SurfaceMesh::setSpaceFillingRegion,
 		"Indicating that the :py:class:`!SurfaceMesh` is degenerate and the *interior* region extends over the entire domain.");
-	createDataSubobjectAccessors(SurfaceMesh_py, "domain", &PeriodicDomainDataObject::domain, &PeriodicDomainDataObject::setDomain, 
-=======
-	createDataPropertyAccessors(SurfaceMesh_py, "all_interior", &SurfaceMesh::isCompletelySolid, &SurfaceMesh::setIsCompletelySolid,
-		"Boolean flag indicating that the :py:class:`!SurfaceMesh` is degenerate and the *interior* region extends over the entire domain.");
 	createDataSubobjectAccessors(SurfaceMesh_py, "domain", &PeriodicDomainDataObject::domain, &PeriodicDomainDataObject::setDomain,
->>>>>>> ee4dbcb6
 		"The :py:class:`~ovito.data.SimulationCell` describing the (possibly periodic) domain which this "
 		"surface mesh is embedded in. Note that this cell generally is indepenent of and may be different from the :py:attr:`~ovito.data.DataCollection.cell` "
 		"found in the :py:class:`~ovito.data.DataCollection`. ");

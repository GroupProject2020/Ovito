///////////////////////////////////////////////////////////////////////////////
// 
//  Copyright (2013) Alexander Stukowski
//
//  This file is part of OVITO (Open Visualization Tool).
//
//  OVITO is free software; you can redistribute it and/or modify
//  it under the terms of the GNU General Public License as published by
//  the Free Software Foundation; either version 2 of the License, or
//  (at your option) any later version.
//
//  OVITO is distributed in the hope that it will be useful,
//  but WITHOUT ANY WARRANTY; without even the implied warranty of
//  MERCHANTABILITY or FITNESS FOR A PARTICULAR PURPOSE.  See the
//  GNU General Public License for more details.
//
//  You should have received a copy of the GNU General Public License
//  along with this program.  If not, see <http://www.gnu.org/licenses/>.
//
//  The matrix decomposition code has been taken from the book
//  Graphics Gems IV - Ken Shoemake, Polar Matrix Decomposition.
//
///////////////////////////////////////////////////////////////////////////////

#include <base/Base.h>
#include <base/linalg/AffineDecomposition.h>
#include <base/linalg/Matrix4.h>

namespace Ovito {

void decomp_affine(Matrix4& A, AffineDecomposition* parts);

/******************************************************************************
* Constructor that decomposes the matrix into its affine parts.
******************************************************************************/
AffineDecomposition::AffineDecomposition(const AffineTransformation& tm)
{
    // Extends matrix to 4x4.
	Matrix4 A(tm);
    decomp_affine(A, this);

	OVITO_ASSERT_MSG(std::abs(scaling.Q.dot(scaling.Q) - 1.0) <= FLOATTYPE_EPSILON, "AffineDecomposition", "Resulting quaternion is not normalized.");

	// The following code checks whether the decomposed parts give the original affine matrix.
#if 0
#ifdef OVITO_DEBUG

	// Decompose 4x4 affine matrix A as TFRUK(U transpose), where t contains the
	// translation components, q contains the rotation R, u contains U, k contains
	// scale factors, and f contains the sign of the determinant.

	AffineTransformation S = AffineTransformation::scaling(scaling);
	AffineTransformation R = AffineTransformation::rotation(rotation);
	AffineTransformation T = AffineTransformation::translation(translation);
	AffineTransformation F(AffineTransformation::Identity());
	F(0,0) *= f; F(1,1) *= f; F(2,2) *= f;
	AffineTransformation product = T * F * R * S;
    for(size_t i=0; i<4; i++) {
    	if(!product[i].equals(tm[i], FLOATTYPE_EPSILON)) {
    		qDebug() << "Original matrix: " << tm;
    		qDebug() << "Product of affine parts: " << product;
			OVITO_ASSERT_MSG(false, "AffineDecomposition", "Could not decompose matrix to affine transformations.");
    	}
    }
#endif
#endif
}

enum QuatPart {X, Y, Z, W};

/** Fill out 3x3 matrix to 4x4 **/
#define mat_pad(A) (A(W,X)=A(X,W)=A(W,Y)=A(Y,W)=A(W,Z)=A(Z,W)=0,A(W,W)=1)

/** Copy nxn matrix A to C using "gets" for assignment **/
#define mat_copy(C,gets,A,n) { for(size_t i=0; i<n; i++) for(size_t j=0; j<n; j++) C(i,j) gets (A(i,j)); }

/** Copy transpose of nxn matrix A to C using "gets" for assignment **/
#define mat_tpose(AT,gets,A,n) { for(size_t i=0; i<n; i++) for(size_t j=0; j<n; j++) AT(i,j) gets (A(j,i)); }

/** Assign nxn matrix C the element-wise combination of A and B using "op" **/
#define mat_binop(C,gets,A,op,B,n) { for(size_t i=0; i<n; i++) for(size_t j=0; j<n; j++) C(i,j) gets (A(i,j)) op (B(i,j)); }

/** Multiply the upper left 3x3 parts of A and B to get AB **/
inline void mat_mult(const Matrix4& A, const Matrix4& B, Matrix4& AB)
{
    for(size_t i=0; i < 3; i++)
		for(size_t j=0; j < 3; j++)
			AB(i,j) = A(i,0)*B(0,j) + A(i,1)*B(1,j) + A(i,2)*B(2,j);
}

/** Return dot product of length 3 vectors va and vb **/
inline FloatType vdot(const Vector4& va, const Vector4& vb)
{
    return (va[0]*vb[0] + va[1]*vb[1] + va[2]*vb[2]);
}

/** Return dot product of length 3 vectors va and vb **/
inline FloatType vdot(const Vector3& va, const Vector4& vb)
{
    return (va[0]*vb[0] + va[1]*vb[1] + va[2]*vb[2]);
}

/** Set v to cross product of length 3 vectors va and vb **/
inline void vcross(const Vector4& va, const Vector4& vb, Vector4& v)
{
    v[0] = va[1]*vb[2] - va[2]*vb[1];
    v[1] = va[2]*vb[0] - va[0]*vb[2];
    v[2] = va[0]*vb[1] - va[1]*vb[0];
}

/** Set v to cross product of length 3 vectors va and vb **/
inline void vcross(const Vector4& va, const Vector4& vb, Vector3& v)
{
    v[0] = va[1]*vb[2] - va[2]*vb[1];
    v[1] = va[2]*vb[0] - va[0]*vb[2];
    v[2] = va[0]*vb[1] - va[1]*vb[0];
}

/** Set MadjT to transpose of inverse of M times determinant of M **/
void adjoint_transpose(Matrix4& M, Matrix4& MadjT)
{
	Vector4 v = Vector4::Zero();
    vcross(M.row(1), M.row(2), v);
	MadjT.setRow(0, v);
    vcross(M.row(2), M.row(0), v);
	MadjT.setRow(1, v);
    vcross(M.row(0), M.row(1), v);
	MadjT.setRow(2, v);
}


/******* Quaternion Preliminaries *******/

/* Construct a unit quaternion from rotation matrix.  Assumes matrix is
 * used to multiply column vector on the left: vnew = mat vold.	 Works
 * correctly for right-handed coordinate system and right-handed rotations.
 * Translation and perspective components ignored. */
Quaternion Qt_FromMatrix(const Matrix4& mat)
{
    /* This algorithm avoids near-zero divides by looking for a large component
     * - first w, then x, y, or z.  When the trace is greater than zero,
     * |w| is greater than 1/2, which is as small as a largest component can be.
     * Otherwise, the largest diagonal entry corresponds to the largest of |x|,
     * |y|, or |z|, one of which must be larger than |w|, and at least 1/2. */
    Quaternion qu;
    FloatType tr, s;

    tr = mat(X,X) + mat(Y,Y)+ mat(Z,Z);
    if(tr >= 0.0) {
	    s = sqrt(tr + mat(W,W));
	    qu.w() = s*0.5;
	    s = 0.5 / s;
	    qu.x() = (mat(Z,Y) - mat(Y,Z)) * s;
	    qu.y() = (mat(X,Z) - mat(Z,X)) * s;
	    qu.z() = (mat(Y,X) - mat(X,Y)) * s;
	} else {
	    int h = X;
	    if(mat(Y,Y) > mat(X,X)) h = Y;
	    if(mat(Z,Z) > mat(h,h)) h = Z;
	    switch(h) {

#define caseMacro(i,j,k,I,J,K)  case I:	\
		s = sqrt( (mat(I,I) - (mat(J,J)+mat(K,K))) + mat(W,W) ); \
		qu.i() = s*0.5;	s = 0.5 / s; \
		qu.j() = (mat(I,J) + mat(J,I)) * s; \
		qu.k() = (mat(K,I) + mat(I,K)) * s; \
		qu.w() = (mat(K,J) - mat(J,K)) * s; \
		break

	    caseMacro(x,y,z,X,Y,Z);
	    caseMacro(y,z,x,Y,Z,X);
	    caseMacro(z,x,y,Z,X,Y);
	    }
	}
    if (mat(W,W) != 1.0) qu /= sqrt(mat(W,W));
    return qu;
}

/******* Decomp Auxiliaries *******/

/** Compute either the 1 or infinity norm of M, depending on tpose **/
inline FloatType mat_norm(const Matrix4& M, bool tpose)
{
    FloatType sum, max = 0;
    for(size_t i=0; i<3; i++) {
		if(tpose) sum = std::fabs(M(0,i))+std::fabs(M(1,i))+std::fabs(M(2,i));
		else sum = std::fabs(M(i,0))+std::fabs(M(i,1))+std::fabs(M(i,2));
		if(max < sum) max = sum;
    }
    return max;
}

<<<<<<< HEAD
inline FloatType norm_inf(const Matrix4& M) { return mat_norm(M, false); }
inline FloatType norm_one(const Matrix4& M) { return mat_norm(M, true); }
=======
FloatType norm_inf(const Matrix4& M) { return mat_norm(M, false); }
FloatType norm_one(const Matrix4& M) { return mat_norm(M, true); }
>>>>>>> 15875753

/** Return index of column of M containing maximum abs entry, or -1 if M=0 **/
int find_max_col(const Matrix4& M)
{
    FloatType abs, max = 0;
    int col = -1;
	for(size_t i=0; i<3; i++) {
		for(size_t j=0; j<3; j++) {
			abs = M(i,j);
			if(abs < 0.0) abs = -abs;
			if(abs > max) { max = abs; col = j; }
		}
    }
    return col;
}

/** Setup u for Household reflection to zero all v components but first **/
void make_reflector(const Vector3& v, Vector3& u)
{
    FloatType s = v.length();
    u[0] = v[0]; u[1] = v[1];
    u[2] = v[2] + ((v[2] < 0) ? -s : s);
    s = sqrt(FloatType(2) / u.squaredLength());
    u[0] = u[0]*s; u[1] = u[1]*s; u[2] = u[2]*s;
}

/** Apply Householder reflection represented by u to column vectors of M **/
void reflect_cols(Matrix4& M, const Vector3& u)
{
	for(size_t i=0; i < 3; i++) {
		FloatType s = u[0]*M(0,i) + u[1]*M(1,i) + u[2]*M(2,i);
		for(size_t j = 0; j < 3; j++) M(j,i) -= u[j]*s;
    }
}
/** Apply Householder reflection represented by u to row vectors of M **/
void reflect_rows(Matrix4& M, const Vector3& u)
{
    for(size_t i=0; i<3; i++) {
		FloatType s = vdot(u, M.column(i));
		for(size_t j=0; j<3; j++) M(i,j) -= u[j]*s;
    }
}

/** Find orthogonal factor Q of rank 1 (or less) M **/
void do_rank1(Matrix4& M, Matrix4& Q)
{
	Q = Matrix4::Identity();
    // If rank(M) is 1, we should find a non-zero column in M.
    int col = find_max_col(M);
    if(col < 0) return; // Rank is 0.
    Vector3 v1{ M(0,col), M(1,col), M(2,col) };
    make_reflector(v1, v1);
    reflect_cols(M, v1);
    Vector3 v2{ M(2,0), M(2,1), M(2,2) };
    make_reflector(v2, v2);
    reflect_rows(M, v2);
    if(M(2,2) < 0.0) Q(2,2) = -1;
    reflect_cols(Q, v1);
    reflect_rows(Q, v2);
}

/** Find orthogonal factor Q of rank 2 (or less) M using adjoint transpose **/
void do_rank2(Matrix4& M, Matrix4& MadjT, Matrix4& Q)
{
    FloatType w, x, y, z, c, s, d;
    // If rank(M) is 2, we should find a non-zero column in MadjT.
    int col = find_max_col(MadjT);
    if(col<0) {   // Rank<2
    	do_rank1(M, Q);
    	return;
    }
    Vector3 v1{ MadjT(0,col), MadjT(1,col), MadjT(2,col) };
    make_reflector(v1, v1);
    reflect_cols(M, v1);
    Vector3 v2;
    vcross(M.row(0), M.row(1), v2);
    make_reflector(v2, v2);
    reflect_rows(M, v2);
    w = M(0,0); x = M(0,1); y = M(1,0); z = M(1,1);
    if (w*z>x*y) {
    	c = z+w; s = y-x; d = sqrt(c*c+s*s); c = c/d; s = s/d;
    	Q(0,0) = Q(1,1) = c; Q(0,1) = -(Q(1,0) = s);
    } else {
    	c = z-w; s = y+x; d = sqrt(c*c+s*s); c = c/d; s = s/d;
    	Q(0,0) = -(Q(1,1) = c); Q(0,1) = Q(1,0) = s;
    }
    Q(0,2) = Q(2,0) = Q(1,2) = Q(2,1) = 0.0; Q(2,2) = 1.0;
    reflect_cols(Q, v1);
    reflect_rows(Q, v2);
}

/* Polar Decomposition of 3x3 matrix in 4x4,
 * M = QS.  See Nicholas Higham and Robert S. Schreiber,
 * Fast Polar Decomposition of An Arbitrary Matrix,
 * Technical Report 88-942, October 1988,
 * Department of Computer Science, Cornell University.
 */
FloatType polar_decomp(Matrix4& M, Matrix4& Q, Matrix4& S)
{
    Matrix4 Mk, MadjTk, Ek;
    FloatType det, M_one, M_inf, MadjT_one, MadjT_inf, E_one, gamma, g1, g2;

    mat_tpose(Mk,=,M,3);
    M_one = norm_one(Mk);
    M_inf = norm_inf(Mk);
    do {
		adjoint_transpose(Mk, MadjTk);
		det = vdot(Mk.row(0), MadjTk.row(0));
		if(det==0.0) {
			do_rank2(Mk, MadjTk, Mk); 
			break;
		}
		MadjT_one = norm_one(MadjTk);
		MadjT_inf = norm_inf(MadjTk);
		gamma = sqrt(sqrt((MadjT_one*MadjT_inf)/(M_one*M_inf))/std::fabs(det));
		g1 = gamma*0.5;
		g2 = 0.5/(gamma*det);
		mat_copy(Ek,=,Mk,3);
		mat_binop(Mk,=,g1*Mk,+,g2*MadjTk,3);
		mat_copy(Ek,-=,Mk,3);
		E_one = norm_one(Ek);
		M_one = norm_one(Mk);
		M_inf = norm_inf(Mk);
    }
    while(E_one > M_one * FLOATTYPE_EPSILON);
    mat_tpose(Q,=,Mk,3); 
	mat_pad(Q);
    mat_mult(Mk, M, S);	 
	mat_pad(S);
    for(size_t i=0; i<3; i++)
		for(size_t j=i; j<3; j++)
			S(i,j) = S(j,i) = 0.5*(S(i,j)+S(j,i));
    return det;
}

/******* Spectral Decomposition *******/

/* Compute the spectral decomposition of symmetric positive semi-definite S.
 * Returns rotation in U and scale factors in result, so that if K is a diagonal
 * matrix of the scale factors, then S = U K (U transpose). Uses Jacobi method.
 * See Gene H. Golub and Charles F. Van Loan. AffineTransformation Computations. Hopkins 1983.
 */
Vector3 spect_decomp(Matrix4& S, Matrix4& U)
{
	Vector3 kv;
	FloatType Diag[3],OffD[3]; // OffD is off-diag (by omitted index)
	FloatType g,h,fabsh,fabsOffDi,t,theta,c,s,tau,ta,OffDq,a,b;
	const int nxt[] = {Y,Z,X};
	int sweep, i, j;
	U = Matrix4::Identity();
	Diag[X] = S(X,X); Diag[Y] = S(Y,Y); Diag[Z] = S(Z,Z);
	OffD[X] = S(Y,Z); OffD[Y] = S(Z,X); OffD[Z] = S(X,Y);
	for (sweep=20; sweep>0; sweep--) {
		FloatType sm = std::abs(OffD[X])+std::abs(OffD[Y])+std::abs(OffD[Z]);
		if (sm==0.0) break;
		for (i=Z; i>=X; i--) {
			int p = nxt[i]; int q = nxt[p];
			fabsOffDi = std::abs(OffD[i]);
			g = 100.0*fabsOffDi;
			if (fabsOffDi>0.0) {
				h = Diag[q] - Diag[p];
				fabsh = std::abs(h);
				if (fabsh+g==fabsh) {
					t = OffD[i]/h;
				} else {
					theta = 0.5*h/OffD[i];
					t = 1.0/(std::abs(theta)+sqrt(theta*theta+1.0));
					if (theta<0.0) t = -t;
				}
				c = 1.0/sqrt(t*t+1.0); s = t*c;
				tau = s/(c+1.0);
				ta = t*OffD[i]; OffD[i] = 0.0;
				Diag[p] -= ta; Diag[q] += ta;
				OffDq = OffD[q];
				OffD[q] -= s*(OffD[p] + tau*OffD[q]);
				OffD[p] += s*(OffDq   - tau*OffD[p]);
				for (j=Z; j>=X; j--) {
					a = U(j,p); b = U(j,q);
					U(j,p) -= s*(b + tau*a);
					U(j,q) += s*(a - tau*b);
				}
			}
		}
	}
	return Vector3(Diag[X], Diag[Y], Diag[Z]);
}

/******* Spectral Axis Adjustment *******/

/* Given a unit quaternion, q, and a scale vector, k, find a unit quaternion, p,
 * which permutes the axes and turns freely in the plane of duplicate scale
 * factors, such that q p has the largest possible w component, i.e. the
 * smallest possible angle. Permutes k's components to go with q p instead of q.
 * See Ken Shoemake and Tom Duff. AffineTransformation Animation and Polar Decomposition.
 * Proceedings of Graphics Interface 1992. Details on p. 262-263.
 */
Quaternion snuggle(Quaternion q, Vector3& k)
{
#define SQRTHALF ((FloatType)0.7071067811865475244)
#define sgn(n,v)    ((n)?-(v):(v))
#define swap(a,i,j) {a[3]=a[i]; a[i]=a[j]; a[j]=a[3];}
#define cycle(a,p)  if (p) {a[3]=a[0]; a[0]=a[1]; a[1]=a[2]; a[2]=a[3];} else   {a[3]=a[2]; a[2]=a[1]; a[1]=a[0]; a[0]=a[3];}
    Quaternion p;
    FloatType ka[4];
    int i, turn = -1;
    ka[X] = k.x(); ka[Y] = k.y(); ka[Z] = k.z();
    if (ka[X]==ka[Y]) {if (ka[X]==ka[Z]) turn = W; else turn = Z;}
    else {if (ka[X]==ka[Z]) turn = Y; else if (ka[Y]==ka[Z]) turn = X;}
    if (turn>=0) {
		Quaternion qtoz, qp;
		unsigned neg[3], win;
		FloatType mag[3], t;
		static const Quaternion qxtoz(0,SQRTHALF,0,SQRTHALF);
		static const Quaternion qytoz(SQRTHALF,0,0,SQRTHALF);
		static const Quaternion qppmm( 0.5, 0.5,-0.5,-0.5);
		static const Quaternion qpppp( 0.5, 0.5, 0.5, 0.5);
		static const Quaternion qmpmm(-0.5, 0.5,-0.5,-0.5);
		static const Quaternion qpppm( 0.5, 0.5, 0.5,-0.5);
		static const Quaternion q0001( 0.0, 0.0, 0.0, 1.0);
		static const Quaternion q1000( 1.0, 0.0, 0.0, 0.0);
		switch (turn) {
		default: return q.inverse();
		case X: q = q * (qtoz = qxtoz); swap(ka,X,Z) break;
		case Y: q = q * (qtoz = qytoz); swap(ka,Y,Z) break;
		case Z: qtoz = q0001; break;
		}
		q = q.inverse();
		mag[0] = q.z()*q.z()+q.w()*q.w()-0.5;
		mag[1] = q.x()*q.z()-q.y()*q.w();
		mag[2] = q.y()*q.z()+q.x()*q.w();
		for(i=0; i<3; i++)
			if((neg[i] = (mag[i]<0.0)))
				mag[i] = -mag[i];
		if(mag[0]>mag[1])
			win = (mag[0]>mag[2]) ? 0 : 2;
		else
			win = (mag[1] > mag[2]) ? 1 : 2;
		switch (win) {
		case 0: if (neg[0]) p = q1000; else p = q0001; break;
		case 1: if (neg[1]) p = qppmm; else p = qpppp; cycle(ka,0) break;
		case 2: if (neg[2]) p = qmpmm; else p = qpppm; cycle(ka,1) break;
		}
		qp = q * p;
		t = sqrt(mag[win]+0.5);
		p = p * Quaternion(0.0,0.0,-qp.z()/t,qp.w()/t);
		p = qtoz * p.inverse();
    }
    else {
		FloatType qa[4], pa[4];
		unsigned lo, hi, neg[4], par = 0;
		FloatType all, big, two;
		qa[0] = q.x(); qa[1] = q.y(); qa[2] = q.z(); qa[3] = q.w();
		for (i=0; i<4; i++) {
			pa[i] = 0.0;
			if ((neg[i] = (qa[i]<0.0))) qa[i] = -qa[i];
			par ^= neg[i];
		}
		/* Find two largest components, indices in hi and lo */
		if (qa[0]>qa[1]) lo = 0; else lo = 1;
		if (qa[2]>qa[3]) hi = 2; else hi = 3;
		if (qa[lo]>qa[hi]) {
			if (qa[lo^1]>qa[hi]) {hi = lo; lo ^= 1;}
			else {hi ^= lo; lo ^= hi; hi ^= lo;}
		}
		else { if (qa[hi^1]>qa[lo]) lo = hi^1;}
		all = (qa[0]+qa[1]+qa[2]+qa[3])*0.5;
		two = (qa[hi]+qa[lo])*SQRTHALF;
		big = qa[hi];
		if(all>two) {
			if (all>big) {/*all*/
				{ size_t i; for (i=0; i<4; i++) pa[i] = sgn(neg[i], 0.5); }
				cycle(ka,par)
			}
			else {/*big*/ pa[hi] = sgn(neg[hi],1.0);}
		}
		else {
			if (two>big) {/*two*/
				pa[hi] = sgn(neg[hi],SQRTHALF); pa[lo] = sgn(neg[lo], SQRTHALF);
				if (lo>hi) {hi ^= lo; lo ^= hi; hi ^= lo;}
				if (hi==W) {hi = "\001\002\000"[lo]; lo = 3-hi-lo;}
				swap(ka,hi,lo)
			}
			else {
				/*big*/ pa[hi] = sgn(neg[hi],1.0);
			}
		}
		p.x() = -pa[0]; p.y() = -pa[1]; p.z() = -pa[2]; p.w() = pa[3];
    }
    k.x() = ka[X]; k.y() = ka[Y]; k.z() = ka[Z];
    return p;
}

/******* Decompose Affine AffineTransformation *******/

/* Decompose 4x4 affine matrix A as TFRUK(U transpose), where t contains the
 * translation components, q contains the rotation R, u contains U, k contains
 * scale factors, and f contains the sign of the determinant.
 * Assumes A transforms column vectors in right-handed coordinates.
 * See Ken Shoemake and Tom Duff. AffineTransformation Animation and Polar Decomposition.
 * Proceedings of Graphics Interface 1992.
 */
void decomp_affine(Matrix4& A, AffineDecomposition* parts)
{
    Matrix4 Q, S, U;
    Quaternion p;
    FloatType det;
    parts->translation = Vector3(A(X,W), A(Y,W), A(Z,W));
    det = polar_decomp(A, Q, S);
    if(det < 0.0) {
		mat_copy(Q,=,-Q,3);
		parts->sign = -1;
    } 
	else parts->sign = 1;
    parts->rotation = Qt_FromMatrix(Q);
	parts->scaling.S = spect_decomp(S, U);
	parts->scaling.Q = Qt_FromMatrix(U);
    p = snuggle(parts->scaling.Q, parts->scaling.S);
    parts->scaling.Q = (parts->scaling.Q * p).normalized();
}

};<|MERGE_RESOLUTION|>--- conflicted
+++ resolved
@@ -40,6 +40,10 @@
     decomp_affine(A, this);
 
 	OVITO_ASSERT_MSG(std::abs(scaling.Q.dot(scaling.Q) - 1.0) <= FLOATTYPE_EPSILON, "AffineDecomposition", "Resulting quaternion is not normalized.");
+	if(std::abs(scaling.Q.w()) >= FloatType(1) || scaling.S.equals(Vector3(1,1,1)))
+		scaling.Q.setIdentity();
+
+	//qDebug() << "T=" << translation << "R=" << rotation << "S=" << scaling << "S.Q=" << scaling.Q << "Sign=" << sign << "det=" << tm.determinant();
 
 	// The following code checks whether the decomposed parts give the original affine matrix.
 #if 0
@@ -190,13 +194,8 @@
     return max;
 }
 
-<<<<<<< HEAD
 inline FloatType norm_inf(const Matrix4& M) { return mat_norm(M, false); }
 inline FloatType norm_one(const Matrix4& M) { return mat_norm(M, true); }
-=======
-FloatType norm_inf(const Matrix4& M) { return mat_norm(M, false); }
-FloatType norm_one(const Matrix4& M) { return mat_norm(M, true); }
->>>>>>> 15875753
 
 /** Return index of column of M containing maximum abs entry, or -1 if M=0 **/
 int find_max_col(const Matrix4& M)
